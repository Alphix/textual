from __future__ import annotations

<<<<<<< HEAD
from asyncio import Event as AsyncEvent
from asyncio import Lock, create_task, wait
=======
from collections import Counter
from asyncio import Lock, wait, create_task, Event as AsyncEvent
>>>>>>> 94191897
from fractions import Fraction
from itertools import islice
from operator import attrgetter
from typing import (
    TYPE_CHECKING,
    ClassVar,
    Collection,
    Generator,
    Iterable,
    NamedTuple,
    Sequence,
    cast,
)

import rich.repr
from rich.console import (
    Console,
    ConsoleOptions,
    ConsoleRenderable,
    JustifyMethod,
    RenderableType,
    RenderResult,
    RichCast,
)
from rich.measure import Measurement
from rich.segment import Segment
from rich.style import Style
from rich.text import Text

from . import errors, events, messages
from ._animator import DEFAULT_EASING, Animatable, BoundAnimator, EasingFunction
from ._arrange import DockArrangeResult, arrange
from ._context import active_app
from ._easing import DEFAULT_SCROLL_EASING
from ._layout import Layout
from ._segment_tools import align_lines
from ._styles_cache import StylesCache
from ._types import Lines
from .await_remove import AwaitRemove
from .binding import Binding
from .box_model import BoxModel, get_box_model
from .css.query import NoMatches
from .css.scalar import ScalarOffset
from .dom import DOMNode, NoScreen
from .geometry import Offset, Region, Size, Spacing, clamp
from .layouts.vertical import VerticalLayout
from .message import Message
from .messages import CallbackType
from .reactive import Reactive
from .render import measure
<<<<<<< HEAD
=======
from .await_remove import AwaitRemove
from .walk import walk_depth_first
>>>>>>> 94191897

if TYPE_CHECKING:
    from .app import App, ComposeResult
    from .scrollbar import (
        ScrollBar,
        ScrollBarCorner,
        ScrollDown,
        ScrollLeft,
        ScrollRight,
        ScrollTo,
        ScrollUp,
    )

_JUSTIFY_MAP: dict[str, JustifyMethod] = {
    "start": "left",
    "end": "right",
    "justify": "full",
}


class AwaitMount:
    """An awaitable returned by mount() and mount_all().

    Example:
        await self.mount(Static("foo"))

    """

    def __init__(self, widgets: Sequence[Widget]) -> None:
        self._widgets = widgets

    def __await__(self) -> Generator[None, None, None]:
        async def await_mount() -> None:
            if self._widgets:
                aws = [
                    create_task(widget._mounted_event.wait())
                    for widget in self._widgets
                ]
                if aws:
                    await wait(aws)

        return await_mount().__await__()


class _Styled:
    """Apply a style to a renderable.

    Args:
        renderable (RenderableType): Any renderable.
        style (StyleType): A style to apply across the entire renderable.
    """

    def __init__(
        self, renderable: "RenderableType", style: Style, link_style: Style | None
    ) -> None:
        self.renderable = renderable
        self.style = style
        self.link_style = link_style

    def __rich_console__(
        self, console: "Console", options: "ConsoleOptions"
    ) -> "RenderResult":
        style = console.get_style(self.style)
        result_segments = console.render(self.renderable, options)

        _Segment = Segment
        if style:
            apply = style.__add__
            result_segments = (
                _Segment(text, apply(_style), control)
                for text, _style, control in result_segments
            )
        link_style = self.link_style
        if link_style:
            result_segments = (
                _Segment(
                    text,
                    style
                    if style._meta is None
                    else (style + link_style if "@click" in style.meta else style),
                    control,
                )
                for text, style, control in result_segments
            )
        return result_segments

    def __rich_measure__(
        self, console: "Console", options: "ConsoleOptions"
    ) -> Measurement:
        return self.renderable.__rich_measure__(console, options)


class RenderCache(NamedTuple):
    """Stores results of a previous render."""

    size: Size
    lines: Lines


class WidgetError(Exception):
    """Base widget error."""


class MountError(WidgetError):
    """Error raised when there was a problem with the mount request."""


@rich.repr.auto
class Widget(DOMNode):
    """
    A Widget is the base class for Textual widgets.

    See also [static][textual.widgets._static.Static] for starting point for your own widgets.

    """

    BINDINGS = [
        Binding("up", "scroll_up", "Scroll Up", show=False),
        Binding("down", "scroll_down", "Scroll Down", show=False),
    ]

    DEFAULT_CSS = """
    Widget{
        scrollbar-background: $panel-darken-1;
        scrollbar-background-hover: $panel-darken-2;
        scrollbar-color: $primary-lighten-1;
        scrollbar-color-active: $warning-darken-1;
        scrollbar-corner-color: $panel-darken-1;
        scrollbar-size-vertical: 2;
        scrollbar-size-horizontal: 1;
        link-background:;
        link-color: $text;
        link-style: underline;
        link-hover-background: $accent;
        link-hover-color: $text;
        link-hover-style: bold not underline;
    }
    """
    COMPONENT_CLASSES: ClassVar[set[str]] = set()

    can_focus: bool = False
    """Widget may receive focus."""
    can_focus_children: bool = True
    """Widget's children may receive focus."""
    expand = Reactive(False)
    """Rich renderable may expand."""
    shrink = Reactive(True)
    """Rich renderable may shrink."""
    auto_links = Reactive(True)
    """Widget will highlight links automatically."""

    hover_style: Reactive[Style] = Reactive(Style, repaint=False)
    highlight_link_id: Reactive[str] = Reactive("")

    def __init__(
        self,
        *children: Widget,
        name: str | None = None,
        id: str | None = None,
        classes: str | None = None,
    ) -> None:

        self._size = Size(0, 0)
        self._container_size = Size(0, 0)
        self._layout_required = False
        self._repaint_required = False
        self._default_layout = VerticalLayout()
        self._animate: BoundAnimator | None = None
        self.highlight_style: Style | None = None

        self._vertical_scrollbar: ScrollBar | None = None
        self._horizontal_scrollbar: ScrollBar | None = None
        self._scrollbar_corner: ScrollBarCorner | None = None

        self._render_cache = RenderCache(Size(0, 0), [])
        # Regions which need to be updated (in Widget)
        self._dirty_regions: set[Region] = set()
        # Regions which need to be transferred from cache to screen
        self._repaint_regions: set[Region] = set()

        # Cache the auto content dimensions
        # TODO: add mechanism to explicitly clear this
        self._content_width_cache: tuple[object, int] = (None, 0)
        self._content_height_cache: tuple[object, int] = (None, 0)

        self._arrangement: DockArrangeResult | None = None
        self._arrangement_cache_key: tuple[int, Size] = (-1, Size())

        self._styles_cache = StylesCache()
        self._rich_style_cache: dict[str, tuple[Style, Style]] = {}
        self._stabilized_scrollbar_size: Size | None = None
        self._lock = Lock()

        super().__init__(
            name=name,
            id=id,
            classes=self.DEFAULT_CLASSES if classes is None else classes,
        )

        if self in children:
            raise WidgetError("A widget can't be its own parent")

        self._add_children(*children)

    virtual_size = Reactive(Size(0, 0), layout=True)
    auto_width = Reactive(True)
    auto_height = Reactive(True)
    has_focus = Reactive(False)
    mouse_over = Reactive(False)
    scroll_x = Reactive(0.0, repaint=False, layout=False)
    scroll_y = Reactive(0.0, repaint=False, layout=False)
    scroll_target_x = Reactive(0.0, repaint=False)
    scroll_target_y = Reactive(0.0, repaint=False)
    show_vertical_scrollbar = Reactive(False, layout=True)
    show_horizontal_scrollbar = Reactive(False, layout=True)

    @property
    def siblings(self) -> list[Widget]:
        """Get the widget's siblings (self is removed from the return list).

        Returns:
            list[Widget]: A list of siblings.
        """
        parent = self.parent
        if parent is not None:
            siblings = list(parent.children)
            siblings.remove(self)
            return siblings
        else:
            return []

    @property
    def visible_siblings(self) -> list[Widget]:
        """A list of siblings which will be shown.

        Returns:
            list[Widget]: List of siblings.
        """
        siblings = [
            widget for widget in self.siblings if widget.visible and widget.display
        ]
        return siblings

    @property
    def allow_vertical_scroll(self) -> bool:
        """Check if vertical scroll is permitted.

        May be overridden if you want different logic regarding allowing scrolling.

        Returns:
            bool: True if the widget may scroll _vertically_.
        """
        return self.is_scrollable and self.show_vertical_scrollbar

    @property
    def allow_horizontal_scroll(self) -> bool:
        """Check if horizontal scroll is permitted.

        May be overridden if you want different logic regarding allowing scrolling.

        Returns:
            bool: True if the widget may scroll _horizontally_.
        """
        return self.is_scrollable and self.show_horizontal_scrollbar

    @property
    def _allow_scroll(self) -> bool:
        """Check if both axis may be scrolled.

        Returns:
            bool: True if horizontal and vertical scrolling is enabled.
        """
        return self.is_scrollable and (
            self.allow_horizontal_scroll or self.allow_vertical_scroll
        )

    @property
    def offset(self) -> Offset:
        """Widget offset from origin.

        Returns:
            Offset: Relative offset.
        """
        return self.styles.offset.resolve(self.size, self.app.size)

    @offset.setter
    def offset(self, offset: Offset) -> None:
        self.styles.offset = ScalarOffset.from_offset(offset)

<<<<<<< HEAD
    def get_component_rich_style(self, name: str, *, partial: bool = False) -> Style:
=======
    def get_child_by_id(self, id: str) -> Widget:
        """Return the first child (immediate descendent) of this node with the given ID.

        Args:
            id (str): The ID of the child.

        Returns:
            DOMNode: The first child of this node with the ID.

        Raises:
            NoMatches: if no children could be found for this ID
        """
        child = self.children._get_by_id(id)
        if child is not None:
            return child
        raise NoMatches(f"No child found with id={id!r}")

    def get_widget_by_id(self, id: str) -> Widget:
        """Return the first descendant widget with the given ID.
        Performs a depth-first search rooted at this widget.

        Args:
            id (str): The ID to search for in the subtree

        Returns:
            DOMNode: The first descendant encountered with this ID.

        Raises:
            NoMatches: if no children could be found for this ID
        """
        for child in walk_depth_first(self):
            try:
                return child.get_child_by_id(id)
            except NoMatches:
                pass
        raise NoMatches(f"No descendant found with id={id!r}")

    def get_component_rich_style(self, name: str) -> Style:
>>>>>>> 94191897
        """Get a *Rich* style for a component.

        Args:
            name (str): Name of component.

        Returns:
            Style: A Rich style object.
        """

        if name not in self._rich_style_cache:
            component_styles = self.get_component_styles(name)
            style = component_styles.rich_style
            partial_style = component_styles.partial_rich_style
            self._rich_style_cache[name] = (style, partial_style)

        style, partial_style = self._rich_style_cache[name]

        return partial_style if partial else style

    def _arrange(self, size: Size) -> DockArrangeResult:
        """Arrange children.

        Args:
            size (Size): Size of container.

        Returns:
            ArrangeResult: Widget locations.
        """

        arrange_cache_key = (self.children._updates, size)
        if (
            self._arrangement is not None
            and arrange_cache_key == self._arrangement_cache_key
        ):
            return self._arrangement

        self._arrangement_cache_key = arrange_cache_key
        self._arrangement = arrange(self, self.children, size, self.screen.size)
        return self._arrangement

    def _clear_arrangement_cache(self) -> None:
        """Clear arrangement cache, forcing a new arrange operation."""
        self._arrangement = None

    def _get_virtual_dom(self) -> Iterable[Widget]:
        """Get widgets not part of the DOM.

        Returns:
            Iterable[Widget]: An iterable of Widgets.

        """
        if self._horizontal_scrollbar is not None:
            yield self._horizontal_scrollbar
        if self._vertical_scrollbar is not None:
            yield self._vertical_scrollbar
        if self._scrollbar_corner is not None:
            yield self._scrollbar_corner

    def _find_mount_point(self, spot: int | str | "Widget") -> tuple["Widget", int]:
        """Attempt to locate the point where the caller wants to mount something.

        Args:
            spot (int | str | Widget): The spot to find.

        Returns:
            tuple[Widget, int]: The parent and the location in its child list.

        Raises:
            MountError: If there was an error finding where to mount a widget.

        The rules of this method are:

        - Given an ``int``, parent is ``self`` and location is the integer value.
        - Given a ``Widget``, parent is the widget's parent and location is
          where the widget is found in the parent's ``children``. If it
          can't be found a ``MountError`` will be raised.
        - Given a string, it is used to perform a ``query_one`` and then the
          result is used as if a ``Widget`` had been given.
        """

        # A numeric location means at that point in our child list.
        if isinstance(spot, int):
            return self, spot

        # If we've got a string, that should be treated like a query that
        # can be passed to query_one. So let's use that to get a widget to
        # work on.
        if isinstance(spot, str):
            spot = self.query_one(spot, Widget)

        # At this point we should have a widget, either because we got given
        # one, or because we pulled one out of the query. First off, does it
        # have a parent? There's no way we can use it as a sibling to make
        # mounting decisions if it doesn't have a parent.
        if spot.parent is None:
            raise MountError(
                f"Unable to find relative location of {spot!r} because it has no parent"
            )

        # We've got a widget. It has a parent. It has (zero or more)
        # children. We should be able to go looking for the widget's
        # location amongst its parent's children.
        try:
            return cast("Widget", spot.parent), spot.parent.children.index(spot)
        except ValueError:
            raise MountError(f"{spot!r} is not a child of {self!r}") from None

    def mount(
        self,
        *widgets: Widget,
        before: int | str | Widget | None = None,
        after: int | str | Widget | None = None,
    ) -> AwaitMount:
        """Mount widgets below this widget (making this widget a container).

        Args:
            *widgets (Widget): The widget(s) to mount.
            before (int | str | Widget, optional): Optional location to mount before.
            after (int | str | Widget, optional): Optional location to mount after.

        Returns:
            AwaitMount: An awaitable object that waits for widgets to be mounted.

        Raises:
            MountError: If there is a problem with the mount request.

        Note:
            Only one of ``before`` or ``after`` can be provided. If both are
            provided a ``MountError`` will be raised.
        """

        # Check for duplicate IDs in the incoming widgets
        ids_to_mount = [widget.id for widget in widgets if widget.id is not None]
        unique_ids = set(ids_to_mount)
        num_unique_ids = len(unique_ids)
        num_widgets_with_ids = len(ids_to_mount)
        if num_unique_ids != num_widgets_with_ids:
            counter = Counter(widget.id for widget in widgets)
            for widget_id, count in counter.items():
                if count > 1:
                    raise MountError(
                        f"Tried to insert {count!r} widgets with the same ID {widget_id!r}. "
                        f"Widget IDs must be unique."
                    )

        # Saying you want to mount before *and* after something is an error.
        if before is not None and after is not None:
            raise MountError(
                "Only one of `before` or `after` can be handled -- not both"
            )

        # Decide the final resting place depending on what we've been asked
        # to do.
        insert_before: int | None = None
        insert_after: int | None = None
        if before is not None:
            parent, insert_before = self._find_mount_point(before)
        elif after is not None:
            parent, insert_after = self._find_mount_point(after)
        else:
            parent = self

        return AwaitMount(
            self.app._register(
                parent, *widgets, before=insert_before, after=insert_after
            )
        )

    def move_child(
        self,
        child: int | Widget,
        before: int | Widget | None = None,
        after: int | Widget | None = None,
    ) -> None:
        """Move a child widget within its parent's list of children.

        Args:
            child (int | Widget): The child widget to move.
            before: (int | Widget, optional): Optional location to move before.
            after: (int | Widget, optional): Optional location to move after.

        Raises:
            WidgetError: If there is a problem with the child or target.

        Note:
            Only one of ``before`` or ``after`` can be provided. If neither
            or both are provided a ``WidgetError`` will be raised.
        """

        # One or the other of before or after are required. Can't do
        # neither, can't do both.
        if before is None and after is None:
            raise WidgetError("One of `before` or `after` is required.")
        elif before is not None and after is not None:
            raise WidgetError("Only one of `before` or `after` can be handled.")

        def _to_widget(child: int | Widget, called: str) -> Widget:
            """Ensure a given child reference is a Widget."""
            if isinstance(child, int):
                try:
                    child = self.children[child]
                except IndexError:
                    raise WidgetError(
                        f"An index of {child} for the child to {called} is out of bounds"
                    ) from None
            else:
                # We got an actual widget, so let's be sure it really is one of
                # our children.
                try:
                    _ = self.children.index(child)
                except ValueError:
                    raise WidgetError(f"{child!r} is not a child of {self!r}") from None
            return child

        # Ensure the child and target are widgets.
        child = _to_widget(child, "move")
        target = _to_widget(before if after is None else after, "move towards")

        # At this point we should know what we're moving, and it should be a
        # child; where we're moving it to, which should be within the child
        # list; and how we're supposed to move it. All that's left is doing
        # the right thing.
        self.children._remove(child)
        if before is not None:
            self.children._insert(self.children.index(target), child)
        else:
            self.children._insert(self.children.index(target) + 1, child)

        # Request a refresh.
        self.refresh(layout=True)

    def compose(self) -> ComposeResult:
        """Called by Textual to create child widgets.

        Extend this to build a UI.

        Example:
            ```python
            def compose(self) -> ComposeResult:
                yield Header()
                yield Container(
                    TreeControl(), Viewer()
                )
                yield Footer()
            ```

        """
        yield from ()

    def _post_register(self, app: App) -> None:
        """Called when the instance is registered.

        Args:
            app (App): App instance.
        """
        # Parse the Widget's CSS
        for path, css, tie_breaker in self.get_default_css():
            self.app.stylesheet.add_source(
                css, path=path, is_default_css=True, tie_breaker=tie_breaker
            )

    def _get_box_model(
        self,
        container: Size,
        viewport: Size,
        width_fraction: Fraction,
        height_fraction: Fraction,
    ) -> BoxModel:
        """Process the box model for this widget.

        Args:
            container (Size): The size of the container widget (with a layout)
            viewport (Size): The viewport size.
            width_fraction (Fraction): A fraction used for 1 `fr` unit on the width dimension.
            height_fraction (Fraction):A fraction used for 1 `fr` unit on the height dimension.

        Returns:
            BoxModel: The size and margin for this widget.
        """
        box_model = get_box_model(
            self.styles,
            container,
            viewport,
            width_fraction,
            height_fraction,
            self.get_content_width,
            self.get_content_height,
        )
        return box_model

    def get_content_width(self, container: Size, viewport: Size) -> int:
        """Called by textual to get the width of the content area. May be overridden in a subclass.

        Args:
            container (Size): Size of the container (immediate parent) widget.
            viewport (Size): Size of the viewport.

        Returns:
            int: The optimal width of the content.
        """
        if self.is_container:
            assert self._layout is not None
            return self._layout.get_content_width(self, container, viewport)

        cache_key = container.width
        if self._content_width_cache[0] == cache_key:
            return self._content_width_cache[1]

        console = self.app.console
        renderable = self._render()

        width = measure(console, renderable, container.width)
        if self.expand:
            width = max(container.width, width)
        if self.shrink:
            width = min(width, container.width)

        self._content_width_cache = (cache_key, width)
        return width

    def get_content_height(self, container: Size, viewport: Size, width: int) -> int:
        """Called by Textual to get the height of the content area. May be overridden in a subclass.

        Args:
            container (Size): Size of the container (immediate parent) widget.
            viewport (Size): Size of the viewport.
            width (int): Width of renderable.

        Returns:
            int: The height of the content.
        """
        if self.is_container:
            assert self._layout is not None
            height = (
                self._layout.get_content_height(
                    self,
                    container,
                    viewport,
                    width,
                )
                + self.scrollbar_size_horizontal
            )
        else:
            cache_key = width

            if self._content_height_cache[0] == cache_key:
                return self._content_height_cache[1]

            renderable = self.render()
            options = self._console.options.update_width(width).update(highlight=False)
            segments = self._console.render(renderable, options)
            # Cheaper than counting the lines returned from render_lines!
            height = sum(text.count("\n") for text, _, _ in segments)
            self._content_height_cache = (cache_key, height)

        return height

    def watch_hover_style(
        self, previous_hover_style: Style, hover_style: Style
    ) -> None:
        if self.auto_links:
            self.highlight_link_id = hover_style.link_id

    def watch_scroll_x(self, new_value: float) -> None:
        if self.show_horizontal_scrollbar:
            self.horizontal_scrollbar.position = int(new_value)
            self.horizontal_scrollbar.refresh()
            self.refresh(layout=True)

    def watch_scroll_y(self, new_value: float) -> None:
        if self.show_vertical_scrollbar:
            self.vertical_scrollbar.position = int(new_value)
            self.vertical_scrollbar.refresh()
            self.refresh(layout=True)

    def validate_scroll_x(self, value: float) -> float:
        return clamp(value, 0, self.max_scroll_x)

    def validate_scroll_target_x(self, value: float) -> float:
        return clamp(value, 0, self.max_scroll_x)

    def validate_scroll_y(self, value: float) -> float:
        return clamp(value, 0, self.max_scroll_y)

    def validate_scroll_target_y(self, value: float) -> float:
        return clamp(value, 0, self.max_scroll_y)

    @property
    def max_scroll_x(self) -> int:
        """The maximum value of `scroll_x`."""
        return max(
            0,
            self.virtual_size.width
            - self.container_size.width
            + self.scrollbar_size_vertical,
        )

    @property
    def max_scroll_y(self) -> int:
        """The maximum value of `scroll_y`."""
        return max(
            0,
            self.virtual_size.height
            - self.container_size.height
            + self.scrollbar_size_horizontal,
        )

    @property
    def scrollbar_corner(self) -> ScrollBarCorner:
        """Return the ScrollBarCorner - the cells that appear between the
        horizontal and vertical scrollbars (only when both are visible).
        """
        from .scrollbar import ScrollBarCorner

        if self._scrollbar_corner is not None:
            return self._scrollbar_corner
        self._scrollbar_corner = ScrollBarCorner()
        self.app._start_widget(self, self._scrollbar_corner)
        return self._scrollbar_corner

    @property
    def vertical_scrollbar(self) -> ScrollBar:
        """Get a vertical scrollbar (create if necessary).

        Returns:
            ScrollBar: ScrollBar Widget.
        """
        from .scrollbar import ScrollBar

        if self._vertical_scrollbar is not None:
            return self._vertical_scrollbar
        self._vertical_scrollbar = scroll_bar = ScrollBar(
            vertical=True, name="vertical", thickness=self.scrollbar_size_vertical
        )
        self._vertical_scrollbar.display = False
        self.app._start_widget(self, scroll_bar)
        return scroll_bar

    @property
    def horizontal_scrollbar(self) -> ScrollBar:
        """Get a vertical scrollbar (create if necessary).

        Returns:
            ScrollBar: ScrollBar Widget.
        """

        from .scrollbar import ScrollBar

        if self._horizontal_scrollbar is not None:
            return self._horizontal_scrollbar
        self._horizontal_scrollbar = scroll_bar = ScrollBar(
            vertical=False, name="horizontal", thickness=self.scrollbar_size_horizontal
        )
        self._horizontal_scrollbar.display = False
        self.app._start_widget(self, scroll_bar)
        return scroll_bar

    def _refresh_scrollbars(self) -> None:
        """Refresh scrollbar visibility."""
        if not self.is_scrollable or not self.container_size:
            return

        styles = self.styles
        overflow_x = styles.overflow_x
        overflow_y = styles.overflow_y
        width, height = self.container_size

        show_horizontal = self.show_horizontal_scrollbar
        if overflow_x == "hidden":
            show_horizontal = False
        if overflow_x == "scroll":
            show_horizontal = True
        elif overflow_x == "auto":
            show_horizontal = self.virtual_size.width > width

        show_vertical = self.show_vertical_scrollbar
        if overflow_y == "hidden":
            show_vertical = False
        elif overflow_y == "scroll":
            show_vertical = True
        elif overflow_y == "auto":
            show_vertical = self.virtual_size.height > height

        if (
            overflow_x == "auto"
            and show_vertical
            and not show_horizontal
            and self._stabilized_scrollbar_size != self.container_size
        ):
            show_horizontal = (
                self.virtual_size.width + styles.scrollbar_size_vertical > width
            )
            self._stabilized_scrollbar_size = self.container_size

        self.show_horizontal_scrollbar = show_horizontal
        self.show_vertical_scrollbar = show_vertical
        self.horizontal_scrollbar.display = show_horizontal
        self.vertical_scrollbar.display = show_vertical

    @property
    def scrollbars_enabled(self) -> tuple[bool, bool]:
        """A tuple of booleans that indicate if scrollbars are enabled.

        Returns:
            tuple[bool, bool]: A tuple of (<vertical scrollbar enabled>, <horizontal scrollbar enabled>)

        """
        if not self.is_scrollable:
            return False, False

        enabled = self.show_vertical_scrollbar, self.show_horizontal_scrollbar
        return enabled

    @property
    def scrollbar_size_vertical(self) -> int:
        """Get the width used by the *vertical* scrollbar.

        Returns:
            int: Number of columns in the vertical scrollbar.
        """
        styles = self.styles
        if styles.scrollbar_gutter == "stable" and styles.overflow_y == "auto":
            return styles.scrollbar_size_vertical
        return styles.scrollbar_size_vertical if self.show_vertical_scrollbar else 0

    @property
    def scrollbar_size_horizontal(self) -> int:
        """Get the height used by the *horizontal* scrollbar.

        Returns:
            int: Number of rows in the horizontal scrollbar.
        """
        styles = self.styles
        if styles.scrollbar_gutter == "stable" and styles.overflow_x == "auto":
            return styles.scrollbar_size_horizontal
        return styles.scrollbar_size_horizontal if self.show_horizontal_scrollbar else 0

    @property
    def scrollbar_gutter(self) -> Spacing:
        """Spacing required to fit scrollbar(s).

        Returns:
            Spacing: Scrollbar gutter spacing.
        """
        gutter = Spacing(
            0, self.scrollbar_size_vertical, self.scrollbar_size_horizontal, 0
        )
        return gutter

    @property
    def gutter(self) -> Spacing:
        """Spacing for padding / border / scrollbars.

        Returns:
            Spacing: Additional spacing around content area.

        """
        return self.styles.gutter + self.scrollbar_gutter

    @property
    def size(self) -> Size:
        """The size of the content area.

        Returns:
            Size: Content area size.
        """
        return self.content_region.size

    @property
    def outer_size(self) -> Size:
        """The size of the widget (including padding and border).

        Returns:
            Size: Outer size.
        """
        return self._size

    @property
    def container_size(self) -> Size:
        """The size of the container (parent widget).

        Returns:
            Size: Container size.
        """
        return self._container_size

    @property
    def content_region(self) -> Region:
        """Gets an absolute region containing the content (minus padding and border).

        Returns:
            Region: Screen region that contains a widget's content.
        """
        content_region = self.region.shrink(self.styles.gutter)
        return content_region

    @property
    def scrollable_content_region(self) -> Region:
        """Gets an absolute region containing the scrollable content (minus padding, border, and scrollbars).

        Returns:
            Region: Screen region that contains a widget's content.
        """
        content_region = self.region.shrink(self.styles.gutter).shrink(
            self.scrollbar_gutter
        )
        return content_region

    @property
    def content_offset(self) -> Offset:
        """An offset from the Widget origin where the content begins.

        Returns:
            Offset: Offset from widget's origin.

        """
        x, y = self.gutter.top_left
        return Offset(x, y)

    @property
    def content_size(self) -> Size:
        """Get the size of the content area."""
        return self.region.shrink(self.styles.gutter).size

    @property
    def region(self) -> Region:
        """The region occupied by this widget, relative to the Screen.

        Raises:
            NoScreen: If there is no screen.
            errors.NoWidget: If the widget is not on the screen.

        Returns:
            Region: Region within screen occupied by widget.
        """
        try:
            return self.screen.find_widget(self).region
        except NoScreen:
            return Region()
        except errors.NoWidget:
            return Region()

    @property
    def container_viewport(self) -> Region:
        """The viewport region (parent window).

        Returns:
            Region: The region that contains this widget.
        """
        if self.parent is None:
            return self.size.region
        assert isinstance(self.parent, Widget)
        return self.parent.region

    @property
    def virtual_region(self) -> Region:
        """The widget region relative to it's container. Which may not be visible,
        depending on scroll offset.
        """
        try:
            return self.screen.find_widget(self).virtual_region
        except NoScreen:
            return Region()
        except errors.NoWidget:
            return Region()

    @property
    def window_region(self) -> Region:
        """The region within the scrollable area that is currently visible.

        Returns:
            Region: New region.
        """
        window_region = self.region.at_offset(self.scroll_offset)
        return window_region

    @property
    def virtual_region_with_margin(self) -> Region:
        """The widget region relative to its container (*including margin*), which may not be visible,
        depending on the scroll offset.

        Returns:
            Region: The virtual region of the Widget, inclusive of its margin.
        """
        return self.virtual_region.grow(self.styles.margin)

    @property
    def focusable_children(self) -> list[Widget]:
        """Get the children which may be focused.

        Returns:
            list[Widget]: List of widgets that can receive focus.

        """
        focusable = [
            child for child in self.children if child.display and child.visible
        ]
        return sorted(focusable, key=attrgetter("_focus_sort_key"))

    @property
    def _focus_sort_key(self) -> tuple[int, int]:
        """Key function to sort widgets in to focus order."""
        x, y, _, _ = self.virtual_region
        top, _, _, left = self.styles.margin
        return y - top, x - left

    @property
    def scroll_offset(self) -> Offset:
        """Get the current scroll offset.

        Returns:
            Offset: Offset a container has been scrolled by.
        """
        return Offset(int(self.scroll_x), int(self.scroll_y))

    @property
    def is_transparent(self) -> bool:
        """Check if the background styles is not set.

        Returns:
            bool: ``True`` if there is background color, otherwise ``False``.
        """
        return self.is_scrollable and self.styles.background.is_transparent

    @property
    def _console(self) -> Console:
        """Get the current console.

        Returns:
            Console: A Rich console object.

        """
        return active_app.get().console

    def animate(
        self,
        attribute: str,
        value: float | Animatable,
        *,
        final_value: object = ...,
        duration: float | None = None,
        speed: float | None = None,
        delay: float = 0.0,
        easing: EasingFunction | str = DEFAULT_EASING,
        on_complete: CallbackType | None = None,
    ) -> None:
        """Animate an attribute.

        Args:
            attribute (str): Name of the attribute to animate.
            value (float | Animatable): The value to animate to.
            final_value (object, optional): The final value of the animation. Defaults to `value` if not set.
            duration (float | None, optional): The duration of the animate. Defaults to None.
            speed (float | None, optional): The speed of the animation. Defaults to None.
            delay (float, optional): A delay (in seconds) before the animation starts. Defaults to 0.0.
            easing (EasingFunction | str, optional): An easing method. Defaults to "in_out_cubic".
            on_complete (CallbackType | None, optional): A callable to invoke when the animation is finished. Defaults to None.

        """
        if self._animate is None:
            self._animate = self.app.animator.bind(self)
        assert self._animate is not None
        self._animate(
            attribute,
            value,
            final_value=final_value,
            duration=duration,
            speed=speed,
            delay=delay,
            easing=easing,
            on_complete=on_complete,
        )

    @property
    def _layout(self) -> Layout:
        """Get the layout object if set in styles, or a default layout.

        Returns:
            Layout: A layout object.

        """
        return self.styles.layout or self._default_layout

    @property
    def is_container(self) -> bool:
        """Check if this widget is a container (contains other widgets).

        Returns:
            bool: True if this widget is a container.
        """
        return self.styles.layout is not None or bool(self.children)

    @property
    def is_scrollable(self) -> bool:
        """Check if this Widget may be scrolled.

        Returns:
            bool: True if this widget may be scrolled.
        """
        return self.styles.layout is not None or bool(self.children)

    @property
    def layer(self) -> str:
        """Get the name of this widgets layer.

        Returns:
            str: Name of layer.

        """
        return self.styles.layer or "default"

    @property
    def layers(self) -> tuple[str, ...]:
        """Layers of from parent.

        Returns:
            tuple[str, ...]: Tuple of layer names.
        """
        for node in self.ancestors_with_self:
            if not isinstance(node, Widget):
                break
            if node.styles.has_rule("layers"):
                return node.styles.layers
        return ("default",)

    @property
    def link_style(self) -> Style:
        """Style of links."""
        styles = self.styles
        _, background = self.background_colors
        link_background = background + styles.link_background
        link_color = link_background + (
            link_background.get_contrast_text(styles.link_color.a)
            if styles.auto_link_color
            else styles.link_color
        )
        style = styles.link_style + Style.from_color(
            link_color.rich_color,
            link_background.rich_color,
        )
        return style

    @property
    def link_hover_style(self) -> Style:
        """Style of links with mouse hover."""
        styles = self.styles
        _, background = self.background_colors
        hover_background = background + styles.link_hover_background
        hover_color = hover_background + (
            hover_background.get_contrast_text(styles.link_hover_color.a)
            if styles.auto_link_hover_color
            else styles.link_hover_color
        )
        style = styles.link_hover_style + Style.from_color(
            hover_color.rich_color,
            hover_background.rich_color,
        )
        return style

    def _set_dirty(self, *regions: Region) -> None:
        """Set the Widget as 'dirty' (requiring re-paint).

        Regions should be specified as positional args. If no regions are added, then
        the entire widget will be considered dirty.

        Args:
            *regions (Region): Regions which require a repaint.

        """
        if regions:
            content_offset = self.content_offset
            widget_regions = [region.translate(content_offset) for region in regions]
            self._dirty_regions.update(widget_regions)
            self._repaint_regions.update(widget_regions)
            self._styles_cache.set_dirty(*widget_regions)
        else:
            self._dirty_regions.clear()
            self._repaint_regions.clear()
            self._styles_cache.clear()
            self._dirty_regions.add(self.outer_size.region)
            self._repaint_regions.add(self.outer_size.region)

    def _exchange_repaint_regions(self) -> Collection[Region]:
        """Get a copy of the regions which need a repaint, and clear internal cache.

        Returns:
            Collection[Region]: Regions to repaint.
        """
        regions = self._repaint_regions.copy()
        self._repaint_regions.clear()
        return regions

    def scroll_to(
        self,
        x: float | None = None,
        y: float | None = None,
        *,
        animate: bool = True,
        speed: float | None = None,
        duration: float | None = None,
        easing: EasingFunction | str | None = None,
    ) -> bool:
        """Scroll to a given (absolute) coordinate, optionally animating.

        Args:
            x (int | None, optional): X coordinate (column) to scroll to, or None for no change. Defaults to None.
            y (int | None, optional): Y coordinate (row) to scroll to, or None for no change. Defaults to None.
            animate (bool, optional): Animate to new scroll position. Defaults to True.
            speed (float | None, optional): Speed of scroll if animate is True. Or None to use duration.
            duration (float | None, optional): Duration of animation, if animate is True and speed is None.
            easing (EasingFunction | str | None, optional): An easing method for the scrolling animation. Defaults to "None",
                which will result in Textual choosing the default scrolling easing function.

        Returns:
            bool: True if the scroll position changed, otherwise False.
        """
        scrolled_x = scrolled_y = False
        if animate:
            # TODO: configure animation speed
            if duration is None and speed is None:
                speed = 50

            if easing is None:
                easing = DEFAULT_SCROLL_EASING

            if x is not None:
                self.scroll_target_x = x
                if x != self.scroll_x:
                    self.animate(
                        "scroll_x",
                        self.scroll_target_x,
                        speed=speed,
                        duration=duration,
                        easing=easing,
                    )
                    scrolled_x = True
            if y is not None:
                self.scroll_target_y = y
                if y != self.scroll_y:
                    self.animate(
                        "scroll_y",
                        self.scroll_target_y,
                        speed=speed,
                        duration=duration,
                        easing=easing,
                    )
                    scrolled_y = True

        else:
            if x is not None:
                scroll_x = self.scroll_x
                self.scroll_target_x = self.scroll_x = x
                scrolled_x = scroll_x != self.scroll_x
            if y is not None:
                scroll_y = self.scroll_y
                self.scroll_target_y = self.scroll_y = y
                scrolled_y = scroll_y != self.scroll_y

        return scrolled_x or scrolled_y

    def scroll_relative(
        self,
        x: float | None = None,
        y: float | None = None,
        *,
        animate: bool = True,
        speed: float | None = None,
        duration: float | None = None,
        easing: EasingFunction | str | None = None,
    ) -> bool:
        """Scroll relative to current position.

        Args:
            x (int | None, optional): X distance (columns) to scroll, or ``None`` for no change. Defaults to None.
            y (int | None, optional): Y distance (rows) to scroll, or ``None`` for no change. Defaults to None.
            animate (bool, optional): Animate to new scroll position. Defaults to False.
            speed (float | None, optional): Speed of scroll if animate is True. Or None to use duration.
            duration (float | None, optional): Duration of animation, if animate is True and speed is None.
            easing (EasingFunction | str | None, optional): An easing method for the scrolling animation. Defaults to "None",
                which will result in Textual choosing the configured default scrolling easing function.

        Returns:
            bool: True if the scroll position changed, otherwise False.
        """
        return self.scroll_to(
            None if x is None else (self.scroll_x + x),
            None if y is None else (self.scroll_y + y),
            animate=animate,
            speed=speed,
            duration=duration,
            easing=easing,
        )

    def scroll_home(
        self,
        *,
        animate: bool = True,
        speed: float | None = None,
        duration: float | None = None,
        easing: EasingFunction | str | None = None,
    ) -> bool:
        """Scroll to home position.

        Args:
            animate (bool, optional): Animate scroll. Defaults to True.
            speed (float | None, optional): Speed of scroll if animate is True. Or None to use duration.
            duration (float | None, optional): Duration of animation, if animate is True and speed is None.
            easing (EasingFunction | str | None, optional): An easing method for the scrolling animation. Defaults to "None",
                which will result in Textual choosing the configured default scrolling easing function.

        Returns:
            bool: True if any scrolling was done.
        """
        if speed is None and duration is None:
            duration = 1.0
        return self.scroll_to(
            0, 0, animate=animate, speed=speed, duration=duration, easing=easing
        )

    def scroll_end(
        self,
        *,
        animate: bool = True,
        speed: float | None = None,
        duration: float | None = None,
        easing: EasingFunction | str | None = None,
    ) -> bool:
        """Scroll to the end of the container.

        Args:
            animate (bool, optional): Animate scroll. Defaults to True.
            speed (float | None, optional): Speed of scroll if animate is True. Or None to use duration.
            duration (float | None, optional): Duration of animation, if animate is True and speed is None.
            easing (EasingFunction | str | None, optional): An easing method for the scrolling animation. Defaults to "None",
                which will result in Textual choosing the configured default scrolling easing function.

        Returns:
            bool: True if any scrolling was done.

        """
        if speed is None and duration is None:
            duration = 1.0
        return self.scroll_to(
            0,
            self.max_scroll_y,
            animate=animate,
            speed=speed,
            duration=duration,
            easing=easing,
        )

    def scroll_left(
        self,
        *,
        animate: bool = True,
        speed: float | None = None,
        duration: float | None = None,
        easing: EasingFunction | str | None = None,
    ) -> bool:
        """Scroll one cell left.

        Args:
            animate (bool, optional): Animate scroll. Defaults to True.
            speed (float | None, optional): Speed of scroll if animate is True. Or None to use duration.
            duration (float | None, optional): Duration of animation, if animate is True and speed is None.
            easing (EasingFunction | str | None, optional): An easing method for the scrolling animation. Defaults to "None",
                which will result in Textual choosing the configured default scrolling easing function.

        Returns:
            bool: True if any scrolling was done.

        """
        return self.scroll_to(
            x=self.scroll_target_x - 1,
            animate=animate,
            speed=speed,
            duration=duration,
            easing=easing,
        )

    def scroll_right(
        self,
        *,
        animate: bool = True,
        speed: float | None = None,
        duration: float | None = None,
        easing: EasingFunction | str | None = None,
    ) -> bool:
        """Scroll on cell right.

        Args:
            animate (bool, optional): Animate scroll. Defaults to True.
            speed (float | None, optional): Speed of scroll if animate is True. Or None to use duration.
            duration (float | None, optional): Duration of animation, if animate is True and speed is None.
            easing (EasingFunction | str | None, optional): An easing method for the scrolling animation. Defaults to "None",
                which will result in Textual choosing the configured default scrolling easing function.

        Returns:
            bool: True if any scrolling was done.

        """
        return self.scroll_to(
            x=self.scroll_target_x + 1,
            animate=animate,
            speed=speed,
            duration=duration,
            easing=easing,
        )

    def scroll_down(
        self,
        *,
        animate: bool = True,
        speed: float | None = None,
        duration: float | None = None,
        easing: EasingFunction | str | None = None,
    ) -> bool:
        """Scroll one line down.

        Args:
            animate (bool, optional): Animate scroll. Defaults to True.
            speed (float | None, optional): Speed of scroll if animate is True. Or None to use duration.
            duration (float | None, optional): Duration of animation, if animate is True and speed is None.
            easing (EasingFunction | str | None, optional): An easing method for the scrolling animation. Defaults to "None",
                which will result in Textual choosing the configured default scrolling easing function.

        Returns:
            bool: True if any scrolling was done.

        """
        return self.scroll_to(
            y=self.scroll_target_y + 1,
            animate=animate,
            speed=speed,
            duration=duration,
            easing=easing,
        )

    def scroll_up(
        self,
        *,
        animate: bool = True,
        speed: float | None = None,
        duration: float | None = None,
        easing: EasingFunction | str | None = None,
    ) -> bool:
        """Scroll one line up.

        Args:
            animate (bool, optional): Animate scroll. Defaults to True.
            speed (float | None, optional): Speed of scroll if animate is True. Or None to use duration.
            duration (float | None, optional): Duration of animation, if animate is True and speed is None.
            easing (EasingFunction | str | None, optional): An easing method for the scrolling animation. Defaults to "None",
                which will result in Textual choosing the configured default scrolling easing function.

        Returns:
            bool: True if any scrolling was done.

        """
        return self.scroll_to(
            y=self.scroll_target_y - 1,
            animate=animate,
            speed=speed,
            duration=duration,
            easing=easing,
        )

    def scroll_page_up(
        self,
        *,
        animate: bool = True,
        speed: float | None = None,
        duration: float | None = None,
        easing: EasingFunction | str | None = None,
    ) -> bool:
        """Scroll one page up.

        Args:
            animate (bool, optional): Animate scroll. Defaults to True.
            speed (float | None, optional): Speed of scroll if animate is True. Or None to use duration.
            duration (float | None, optional): Duration of animation, if animate is True and speed is None.
            easing (EasingFunction | str | None, optional): An easing method for the scrolling animation. Defaults to "None",
                which will result in Textual choosing the configured default scrolling easing function.

        Returns:
            bool: True if any scrolling was done.

        """
        return self.scroll_to(
            y=self.scroll_target_y - self.container_size.height,
            animate=animate,
            speed=speed,
            duration=duration,
            easing=easing,
        )

    def scroll_page_down(
        self,
        *,
        animate: bool = True,
        speed: float | None = None,
        duration: float | None = None,
        easing: EasingFunction | str | None = None,
    ) -> bool:
        """Scroll one page down.

        Args:
            animate (bool, optional): Animate scroll. Defaults to True.
            speed (float | None, optional): Speed of scroll if animate is True. Or None to use duration.
            duration (float | None, optional): Duration of animation, if animate is True and speed is None.
            easing (EasingFunction | str | None, optional): An easing method for the scrolling animation. Defaults to "None",
                which will result in Textual choosing the configured default scrolling easing function.

        Returns:
            bool: True if any scrolling was done.

        """
        return self.scroll_to(
            y=self.scroll_target_y + self.container_size.height,
            animate=animate,
            speed=speed,
            duration=duration,
            easing=easing,
        )

    def scroll_page_left(
        self,
        *,
        animate: bool = True,
        speed: float | None = None,
        duration: float | None = None,
        easing: EasingFunction | str | None = None,
    ) -> bool:
        """Scroll one page left.

        Args:
            animate (bool, optional): Animate scroll. Defaults to True.
            speed (float | None, optional): Speed of scroll if animate is True. Or None to use duration.
            duration (float | None, optional): Duration of animation, if animate is True and speed is None.
            easing (EasingFunction | str | None, optional): An easing method for the scrolling animation. Defaults to "None",
                which will result in Textual choosing the configured default scrolling easing function.

        Returns:
            bool: True if any scrolling was done.

        """
        if speed is None and duration is None:
            duration = 0.3
        return self.scroll_to(
            x=self.scroll_target_x - self.container_size.width,
            animate=animate,
            speed=speed,
            duration=duration,
            easing=easing,
        )

    def scroll_page_right(
        self,
        *,
        animate: bool = True,
        speed: float | None = None,
        duration: float | None = None,
        easing: EasingFunction | str | None = None,
    ) -> bool:
        """Scroll one page right.

        Args:
            animate (bool, optional): Animate scroll. Defaults to True.
            speed (float | None, optional): Speed of scroll if animate is True. Or None to use duration.
            duration (float | None, optional): Duration of animation, if animate is True and speed is None.
            easing (EasingFunction | str | None, optional): An easing method for the scrolling animation. Defaults to "None",
                which will result in Textual choosing the configured default scrolling easing function.

        Returns:
            bool: True if any scrolling was done.

        """
        if speed is None and duration is None:
            duration = 0.3
        return self.scroll_to(
            x=self.scroll_target_x + self.container_size.width,
            animate=animate,
            speed=speed,
            duration=duration,
            easing=easing,
        )

    def scroll_to_widget(
        self,
        widget: Widget,
        *,
        animate: bool = True,
        speed: float | None = None,
        duration: float | None = None,
        easing: EasingFunction | str | None = None,
        top: bool = False,
    ) -> bool:
        """Scroll scrolling to bring a widget in to view.

        Args:
            widget (Widget): A descendant widget.
            animate (bool, optional): True to animate, or False to jump. Defaults to True.
            speed (float | None, optional): Speed of scroll if animate is True. Or None to use duration.
            duration (float | None, optional): Duration of animation, if animate is True and speed is None.
            easing (EasingFunction | str | None, optional): An easing method for the scrolling animation. Defaults to "None",
                which will result in Textual choosing the configured default scrolling easing function.
            top (bool, optional): Scroll widget to top of container. Defaults to False.

        Returns:
            bool: True if any scrolling has occurred in any descendant, otherwise False.
        """

        # Grow the region by the margin so to keep the margin in view.
        region = widget.virtual_region_with_margin
        scrolled = False

        while isinstance(widget.parent, Widget) and widget is not self:
            container = widget.parent
            scroll_offset = container.scroll_to_region(
                region,
                spacing=widget.parent.gutter,
                animate=animate,
                speed=speed,
                duration=duration,
                top=top,
                easing=easing,
            )
            if scroll_offset:
                scrolled = True

            # Adjust the region by the amount we just scrolled it, and convert to
            # it's parent's virtual coordinate system.
            region = (
                (
                    region.translate(-scroll_offset)
                    .translate(-widget.scroll_offset)
                    .translate(container.virtual_region.offset)
                )
                .grow(container.styles.margin)
                .intersection(container.virtual_region)
            )
            widget = container
        return scrolled

    def scroll_to_region(
        self,
        region: Region,
        *,
        spacing: Spacing | None = None,
        animate: bool = True,
        speed: float | None = None,
        duration: float | None = None,
        easing: EasingFunction | str | None = None,
        top: bool = False,
    ) -> Offset:
        """Scrolls a given region in to view, if required.

        This method will scroll the least distance required to move `region` fully within
        the scrollable area.

        Args:
            region (Region): A region that should be visible.
            spacing (Spacing | None, optional): Optional spacing around the region. Defaults to None.
            animate (bool, optional): True to animate, or False to jump. Defaults to True.
            speed (float | None, optional): Speed of scroll if animate is True. Or None to use duration.
            duration (float | None, optional): Duration of animation, if animate is True and speed is None.
            easing (EasingFunction | str | None, optional): An easing method for the scrolling animation. Defaults to "None",
                which will result in Textual choosing the configured default scrolling easing function.
            top (bool, optional): Scroll region to top of container. Defaults to False.

        Returns:
            Offset: The distance that was scrolled.
        """
        window = self.scrollable_content_region.at_offset(self.scroll_offset)
        if spacing is not None:
            window = window.shrink(spacing)

        if window in region:
            return Offset()

        delta_x, delta_y = Region.get_scroll_to_visible(window, region, top=top)
        scroll_x, scroll_y = self.scroll_offset
        delta = Offset(
            clamp(scroll_x + delta_x, 0, self.max_scroll_x) - scroll_x,
            clamp(scroll_y + delta_y, 0, self.max_scroll_y) - scroll_y,
        )
        if delta:
            if speed is None and duration is None:
                duration = 0.2
            self.scroll_relative(
                delta.x or None,
                delta.y or None,
                animate=animate if (abs(delta_y) > 1 or delta_x) else False,
                speed=speed,
                duration=duration,
                easing=easing,
            )
        return delta

    def scroll_visible(
        self,
        animate: bool = True,
        *,
        speed: float | None = None,
        duration: float | None = None,
        top: bool = False,
        easing: EasingFunction | str | None = None,
    ) -> None:
        """Scroll the container to make this widget visible.

        Args:
            animate (bool, optional): _description_. Defaults to True.
            speed (float | None, optional): _description_. Defaults to None.
            duration (float | None, optional): _description_. Defaults to None.
            top (bool, optional): Scroll to top of container. Defaults to False.
            easing (EasingFunction | str | None, optional): An easing method for the scrolling animation. Defaults to "None",
                which will result in Textual choosing the configured default scrolling easing function.
        """
        parent = self.parent
        if isinstance(parent, Widget):
            self.call_after_refresh(
                parent.scroll_to_widget,
                self,
                animate=animate,
                speed=speed,
                duration=duration,
                top=top,
                easing=easing,
            )

    def __init_subclass__(
        cls,
        can_focus: bool | None = None,
        can_focus_children: bool | None = None,
        inherit_css: bool = True,
    ) -> None:
        base = cls.__mro__[0]
        super().__init_subclass__(inherit_css=inherit_css)
        if issubclass(base, Widget):
            cls.can_focus = base.can_focus if can_focus is None else can_focus
            cls.can_focus_children = (
                base.can_focus_children
                if can_focus_children is None
                else can_focus_children
            )

    def __rich_repr__(self) -> rich.repr.Result:
        yield "id", self.id, None
        if self.name:
            yield "name", self.name
        if self.classes:
            yield "classes", set(self.classes)
        pseudo_classes = self.pseudo_classes
        if pseudo_classes:
            yield "pseudo_classes", set(pseudo_classes)

    def _get_scrollable_region(self, region: Region) -> Region:
        """Adjusts the Widget region to accommodate scrollbars.

        Args:
            region (Region): A region for the widget.

        Returns:
            Region: The widget region minus scrollbars.
        """
        show_vertical_scrollbar, show_horizontal_scrollbar = self.scrollbars_enabled

        scrollbar_size_horizontal = self.styles.scrollbar_size_horizontal
        scrollbar_size_vertical = self.styles.scrollbar_size_vertical

        if self.styles.scrollbar_gutter == "stable":
            # Let's _always_ reserve some space, whether the scrollbar is actually displayed or not:
            show_vertical_scrollbar = True
            scrollbar_size_vertical = self.styles.scrollbar_size_vertical

        if show_horizontal_scrollbar and show_vertical_scrollbar:
            (region, _, _, _) = region.split(
                -scrollbar_size_vertical,
                -scrollbar_size_horizontal,
            )
        elif show_vertical_scrollbar:
            region, _ = region.split_vertical(-scrollbar_size_vertical)
        elif show_horizontal_scrollbar:
            region, _ = region.split_horizontal(-scrollbar_size_horizontal)
        return region

    def _arrange_scrollbars(self, region: Region) -> Iterable[tuple[Widget, Region]]:
        """Arrange the 'chrome' widgets (typically scrollbars) for a layout element.

        Args:
            region (Region): The containing region.

        Returns:
            Iterable[tuple[Widget, Region]]: Tuples of scrollbar Widget and region.

        """

        show_vertical_scrollbar, show_horizontal_scrollbar = self.scrollbars_enabled

        scrollbar_size_horizontal = self.scrollbar_size_horizontal
        scrollbar_size_vertical = self.scrollbar_size_vertical

        if show_horizontal_scrollbar and show_vertical_scrollbar:
            (
                _,
                vertical_scrollbar_region,
                horizontal_scrollbar_region,
                scrollbar_corner_gap,
            ) = region.split(
                -scrollbar_size_vertical,
                -scrollbar_size_horizontal,
            )
            if scrollbar_corner_gap:
                yield self.scrollbar_corner, scrollbar_corner_gap
            if vertical_scrollbar_region:
                yield self.vertical_scrollbar, vertical_scrollbar_region
            if horizontal_scrollbar_region:
                yield self.horizontal_scrollbar, horizontal_scrollbar_region

        elif show_vertical_scrollbar:
            _, scrollbar_region = region.split_vertical(-scrollbar_size_vertical)
            if scrollbar_region:
                yield self.vertical_scrollbar, scrollbar_region
        elif show_horizontal_scrollbar:
            _, scrollbar_region = region.split_horizontal(-scrollbar_size_horizontal)
            if scrollbar_region:
                yield self.horizontal_scrollbar, scrollbar_region

    def get_pseudo_classes(self) -> Iterable[str]:
        """Pseudo classes for a widget.

        Returns:
            Iterable[str]: Names of the pseudo classes.

        """
        if self.mouse_over:
            yield "hover"
        if self.has_focus:
            yield "focus"
        try:
            focused = self.screen.focused
        except NoScreen:
            pass
        else:
            if focused:
                node = focused
                while node is not None:
                    if node is self:
                        yield "focus-within"
                        break
                    node = node._parent

    def post_render(self, renderable: RenderableType) -> ConsoleRenderable:
        """Applies style attributes to the default renderable.

        Returns:
            RenderableType: A new renderable.
        """
        text_justify: JustifyMethod | None = None
        if self.styles.has_rule("text_align"):
            text_align: JustifyMethod = cast(JustifyMethod, self.styles.text_align)
            text_justify = _JUSTIFY_MAP.get(text_align, text_align)

        if isinstance(renderable, str):
            renderable = Text.from_markup(renderable, justify=text_justify)

        if (
            isinstance(renderable, Text)
            and text_justify is not None
            and renderable.justify is None
        ):
            renderable.justify = text_justify

        renderable = _Styled(
            renderable, self.rich_style, self.link_style if self.auto_links else None
        )

        return renderable

    def watch_mouse_over(self, value: bool) -> None:
        """Update from CSS if mouse over state changes."""
        if self._has_hover_style:
            self.app.update_styles(self)

    def watch_has_focus(self, value: bool) -> None:
        """Update from CSS if has focus state changes."""
        self.app.update_styles(self)

    def _size_updated(
        self, size: Size, virtual_size: Size, container_size: Size
    ) -> None:
        """Called when the widget's size is updated.

        Args:
            size (Size): Screen size.
            virtual_size (Size): Virtual (scrollable) size.
            container_size (Size): Container size (size of parent).
        """
        if (
            self._size != size
            or self.virtual_size != virtual_size
            or self._container_size != container_size
        ):
            self._size = size
            self.virtual_size = virtual_size
            self._container_size = container_size
            if self.is_scrollable:
                self._scroll_update(virtual_size)
            self.refresh()

    def _scroll_update(self, virtual_size: Size) -> None:
        """Update scrollbars visibility and dimensions.

        Args:
            virtual_size (Size): Virtual size.
        """
        self._refresh_scrollbars()
        width, height = self.container_size

        if self.show_vertical_scrollbar:
            self.vertical_scrollbar.window_virtual_size = virtual_size.height
            self.vertical_scrollbar.window_size = (
                height - self.scrollbar_size_horizontal
            )
        if self.show_horizontal_scrollbar:
            self.horizontal_scrollbar.window_virtual_size = virtual_size.width
            self.horizontal_scrollbar.window_size = width - self.scrollbar_size_vertical

        self.scroll_x = self.validate_scroll_x(self.scroll_x)
        self.scroll_y = self.validate_scroll_y(self.scroll_y)

    def _render_content(self) -> None:
        """Render all lines."""
        width, height = self.size
        renderable = self.render()
        renderable = self.post_render(renderable)
        options = self._console.options.update_dimensions(width, height).update(
            highlight=False
        )

        segments = self._console.render(renderable, options)
        lines = list(
            islice(
                Segment.split_and_crop_lines(
                    segments, width, include_new_lines=False, pad=False
                ),
                None,
                height,
            )
        )

        styles = self.styles
        align_horizontal, align_vertical = styles.content_align
        lines = list(
            align_lines(
                lines,
                Style(),
                self.size,
                align_horizontal,
                align_vertical,
            )
        )

        self._render_cache = RenderCache(self.size, lines)
        self._dirty_regions.clear()

    def render_line(self, y: int) -> list[Segment]:
        """Render a line of content.

        Args:
            y (int): Y Coordinate of line.

        Returns:
            list[Segment]: A rendered line.
        """
        if self._dirty_regions:
            self._render_content()
        try:
            line = self._render_cache.lines[y]
        except IndexError:
            line = [Segment(" " * self.size.width, self.rich_style)]
        return line

    def render_lines(self, crop: Region) -> Lines:
        """Render the widget in to lines.

        Args:
            crop (Region): Region within visible area to render.

        Returns:
            Lines: A list of list of segments.
        """
        lines = self._styles_cache.render_widget(self, crop)
        return lines

    def get_style_at(self, x: int, y: int) -> Style:
        """Get the Rich style in a widget at a given relative offset.

        Args:
            x (int): X coordinate relative to the widget.
            y (int): Y coordinate relative to the widget.

        Returns:
            Style: A rich Style object.
        """
        offset = Offset(x, y)
        screen_offset = offset + self.region.offset

        widget, _ = self.screen.get_widget_at(*screen_offset)
        if widget is not self:
            return Style()
        return self.screen.get_style_at(*screen_offset)

    async def _forward_event(self, event: events.Event) -> None:
        event._set_forwarded()
        await self.post_message(event)

    def refresh(
        self, *regions: Region, repaint: bool = True, layout: bool = False
    ) -> None:
        """Initiate a refresh of the widget.

        This method sets an internal flag to perform a refresh, which will be done on the
        next idle event. Only one refresh will be done even if this method is called multiple times.

        By default this method will cause the content of the widget to refresh, but not change its size. You can also
        set `layout=True` to perform a layout.

        !!! warning

            It is rarely necessary to call this method explicitly. Updating styles or reactive attributes will
            do this automatically.

        Args:
            *regions (Region, optional): Additional screen regions to mark as dirty.
            repaint (bool, optional): Repaint the widget (will call render() again). Defaults to True.
            layout (bool, optional): Also layout widgets in the view. Defaults to False.
        """

        if layout:
            self._layout_required = True
            if isinstance(self._parent, Widget):
                self._parent._clear_arrangement_cache()

        if repaint:
            self._set_dirty(*regions)
            self._content_width_cache = (None, 0)
            self._content_height_cache = (None, 0)
            self._rich_style_cache.clear()
            self._repaint_required = True

        self.check_idle()

    def remove(self) -> AwaitRemove:
        """Remove the Widget from the DOM (effectively deleting it)

        Returns:
            AwaitRemove: An awaitable object that waits for the widget to be removed.
        """

        await_remove = self.app._remove_nodes([self])
        return await_remove

    def render(self) -> RenderableType:
        """Get renderable for widget.

        Returns:
            RenderableType: Any renderable
        """
        render = "" if self.is_container else self.css_identifier_styled
        return render

    def _render(self) -> ConsoleRenderable | RichCast:
        """Get renderable, promoting str to text as required.

        Returns:
            ConsoleRenderable | RichCast: A renderable
        """
        renderable = self.render()
        if isinstance(renderable, str):
            return Text(renderable)
        return renderable

    async def action(self, action: str) -> None:
        """Perform a given action, with this widget as the default namespace.

        Args:
            action (str): Action encoded as a string.
        """
        await self.app.action(action, self)

    async def post_message(self, message: Message) -> bool:
        """Post a message to this widget.

        Args:
            message (Message): Message to post.

        Returns:
            bool: True if the message was posted, False if this widget was closed / closing.
        """
        if not self.check_message_enabled(message):
            return True
        if not self.is_running:
            self.log.warning(self, f"IS NOT RUNNING, {message!r} not sent")
        return await super().post_message(message)

    async def _on_idle(self, event: events.Idle) -> None:
        """Called when there are no more events on the queue.

        Args:
            event (events.Idle): Idle event.
        """
        if self._parent is not None and not self._closing:
            try:
                screen = self.screen
            except NoScreen:
                pass
            else:
                if self._repaint_required:
                    self._repaint_required = False
                    screen.post_message_no_wait(messages.Update(self, self))
                if self._layout_required:
                    self._layout_required = False
                    screen.post_message_no_wait(messages.Layout(self))

    def focus(self, scroll_visible: bool = True) -> None:
        """Give focus to this widget.

        Args:
            scroll_visible (bool, optional): Scroll parent to make this widget
                visible. Defaults to True.
        """

        def set_focus(widget: Widget):
            """Callback to set the focus."""
            try:
                widget.screen.set_focus(self, scroll_visible=scroll_visible)
            except NoScreen:
                pass

        self.app.call_later(set_focus, self)

    def reset_focus(self) -> None:
        """Reset the focus (move it to the next available widget)."""
        try:
            self.screen._reset_focus(self)
        except NoScreen:
            pass

    def capture_mouse(self, capture: bool = True) -> None:
        """Capture (or release) the mouse.

        When captured, mouse events will go to this widget even when the pointer is not directly over the widget.

        Args:
            capture (bool, optional): True to capture or False to release. Defaults to True.
        """
        self.app.capture_mouse(self if capture else None)

    def release_mouse(self) -> None:
        """Release the mouse.

        Mouse events will only be sent when the mouse is over the widget.
        """
        self.app.capture_mouse(None)

    async def broker_event(self, event_name: str, event: events.Event) -> bool:
        return await self.app._broker_event(event_name, event, default_namespace=self)

    def _on_styles_updated(self) -> None:
        self._rich_style_cache.clear()

    async def _on_mouse_down(self, event: events.MouseUp) -> None:
        await self.broker_event("mouse.down", event)

    async def _on_mouse_up(self, event: events.MouseUp) -> None:
        await self.broker_event("mouse.up", event)

    async def _on_click(self, event: events.Click) -> None:
        await self.broker_event("click", event)

    async def _on_key(self, event: events.Key) -> None:
        await self.handle_key(event)

    async def handle_key(self, event: events.Key) -> bool:
        return await self.dispatch_key(event)

    async def _on_compose(self) -> None:
        try:
            widgets = list(self.compose())
        except TypeError as error:
            raise TypeError(
                f"{self!r} compose() returned an invalid response; {error}"
            ) from None
        await self.mount(*widgets)

    def _on_mount(self, event: events.Mount) -> None:
        if self.styles.overflow_y == "scroll":
            self.show_vertical_scrollbar = True
        if self.styles.overflow_x == "scroll":
            self.show_horizontal_scrollbar = True

    def _on_leave(self, event: events.Leave) -> None:
        self.mouse_over = False
        self.hover_style = Style()

    def _on_enter(self, event: events.Enter) -> None:
        self.mouse_over = True

    def _on_focus(self, event: events.Focus) -> None:
        for node in self.ancestors_with_self:
            if node._has_focus_within:
                self.app.update_styles(node)
        self.has_focus = True
        self.refresh()

    def _on_blur(self, event: events.Blur) -> None:
        if any(node._has_focus_within for node in self.ancestors_with_self):
            self.app.update_styles(self)
        self.has_focus = False
        self.refresh()

    def _on_mouse_scroll_down(self, event) -> None:
        if self.allow_vertical_scroll:
            if self.scroll_down(animate=False):
                event.stop()

    def _on_mouse_scroll_up(self, event) -> None:
        if self.allow_vertical_scroll:
            if self.scroll_up(animate=False):
                event.stop()

    def _on_scroll_to(self, message: ScrollTo) -> None:
        if self._allow_scroll:
            self.scroll_to(message.x, message.y, animate=message.animate, duration=0.1)
            message.stop()

    def _on_scroll_up(self, event: ScrollUp) -> None:
        if self.allow_vertical_scroll:
            self.scroll_page_up()
            event.stop()

    def _on_scroll_down(self, event: ScrollDown) -> None:
        if self.allow_vertical_scroll:
            self.scroll_page_down()
            event.stop()

    def _on_scroll_left(self, event: ScrollLeft) -> None:
        if self.allow_horizontal_scroll:
            self.scroll_page_left()
            event.stop()

    def _on_scroll_right(self, event: ScrollRight) -> None:
        if self.allow_horizontal_scroll:
            self.scroll_page_right()
            event.stop()

    def _on_hide(self, event: events.Hide) -> None:
        if self.has_focus:
            self.reset_focus()

    def _on_scroll_to_region(self, message: messages.ScrollToRegion) -> None:
        self.scroll_to_region(message.region, animate=True)

    def _key_home(self) -> bool:
        if self._allow_scroll:
            self.scroll_home()
            return True
        return False

    def _key_end(self) -> bool:
        if self._allow_scroll:
            self.scroll_end()
            return True
        return False

    def _key_left(self) -> bool:
        if self.allow_horizontal_scroll:
            self.scroll_left()
            return True
        return False

    def _key_right(self) -> bool:
        if self.allow_horizontal_scroll:
            self.scroll_right()
            return True
        return False

    # def _key_down(self) -> bool:
    #     if self.allow_vertical_scroll:
    #         self.scroll_down()
    #         return True
    #     return False

    # def _key_up(self) -> bool:
    #     if self.allow_vertical_scroll:
    #         self.scroll_up()
    #         return True
    #     return False

    def _key_pagedown(self) -> bool:
        if self.allow_vertical_scroll:
            self.scroll_page_down()
            return True
        return False

    def _key_pageup(self) -> bool:
        if self.allow_vertical_scroll:
            self.scroll_page_up()
            return True
        return False

    def action_scroll_up(self) -> None:
        if self.allow_vertical_scroll:
            self.scroll_up()

    def action_scroll_down(self) -> None:
        if self.allow_vertical_scroll:
            self.scroll_down()<|MERGE_RESOLUTION|>--- conflicted
+++ resolved
@@ -1,12 +1,8 @@
 from __future__ import annotations
 
-<<<<<<< HEAD
+from collections import Counter
 from asyncio import Event as AsyncEvent
 from asyncio import Lock, create_task, wait
-=======
-from collections import Counter
-from asyncio import Lock, wait, create_task, Event as AsyncEvent
->>>>>>> 94191897
 from fractions import Fraction
 from itertools import islice
 from operator import attrgetter
@@ -57,11 +53,8 @@
 from .messages import CallbackType
 from .reactive import Reactive
 from .render import measure
-<<<<<<< HEAD
-=======
 from .await_remove import AwaitRemove
 from .walk import walk_depth_first
->>>>>>> 94191897
 
 if TYPE_CHECKING:
     from .app import App, ComposeResult
@@ -351,9 +344,6 @@
     def offset(self, offset: Offset) -> None:
         self.styles.offset = ScalarOffset.from_offset(offset)
 
-<<<<<<< HEAD
-    def get_component_rich_style(self, name: str, *, partial: bool = False) -> Style:
-=======
     def get_child_by_id(self, id: str) -> Widget:
         """Return the first child (immediate descendent) of this node with the given ID.
 
@@ -391,8 +381,7 @@
                 pass
         raise NoMatches(f"No descendant found with id={id!r}")
 
-    def get_component_rich_style(self, name: str) -> Style:
->>>>>>> 94191897
+    def get_component_rich_style(self, name: str, *, partial: bool = False) -> Style:
         """Get a *Rich* style for a component.
 
         Args:
