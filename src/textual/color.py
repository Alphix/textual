"""
Manages Color in Textual.

All instances where the developer is presented with a color should use this class. The only 
exception should be when passing things to a Rich renderable, which will need to use the
`rich_color` attribute to perform a conversion.

I'm not entirely happy with burdening the user with two similar color classes. In a future
update we might add a protocol to convert automatically so the dev could use them interchangably.

"""

from __future__ import annotations

from colorsys import rgb_to_hls, hls_to_rgb
from functools import lru_cache
import re
from operator import itemgetter
from typing import Callable, NamedTuple

import rich.repr
from rich.color import Color as RichColor
from rich.style import Style
from rich.text import Text


from ._color_constants import COLOR_NAME_TO_RGB
from .geometry import clamp


class HLS(NamedTuple):
    """A color in HLS format."""

    h: float
    l: float
    s: float


class HSV(NamedTuple):
    """A color in HSV format."""

    h: float
    s: float
    v: float


class Lab(NamedTuple):
    """A color in CIE-L*ab format."""

    L: float
    a: float
    b: float


RE_COLOR = re.compile(
    r"""^
\#([0-9a-fA-F]{6})$|
\#([0-9a-fA-F]{8})$|
rgb\((\-?\d+\.?\d*,\-?\d+\.?\d*,\-?\d+\.?\d*)\)$|
rgba\((\-?\d+\.?\d*,\-?\d+\.?\d*,\-?\d+\.?\d*,\-?\d+\.?\d*)\)$
""",
    re.VERBOSE,
)

# Fast way to split a string of 8 characters in to 3 pairs of 2 characters
split_pairs3: Callable[[str], tuple[str, str, str]] = itemgetter(
    slice(0, 2), slice(2, 4), slice(4, 6)
)
# Fast way to split a string of 8 characters in to 4 pairs of 2 characters
split_pairs4: Callable[[str], tuple[str, str, str, str]] = itemgetter(
    slice(0, 2), slice(2, 4), slice(4, 6), slice(6, 8)
)


class ColorParseError(Exception):
    """A color failed to parse"""


@rich.repr.auto
class Color(NamedTuple):
    """A class to represent a single RGB color with alpha."""

    r: int
    g: int
    b: int
    a: float = 1.0

    @classmethod
    def from_rich_color(cls, rich_color: RichColor) -> Color:
        """Create a new color from Rich's Color class.

        Args:
            rich_color (RichColor): An instance of rich.color.Color.

        Returns:
            Color: A new Color.
        """
        r, g, b = rich_color.get_truecolor()
        return cls(r, g, b)

    @classmethod
    def from_hls(cls, h: float, l: float, s: float) -> Color:
        """Create a color from HLS components.

        Args:
            h (float): Hue.
            l (float): Lightness.
            s (float): Saturation.

        Returns:
            Color: A new color.
        """
        r, g, b = hls_to_rgb(h, l, s)
        return cls(int(r * 255 + 0.5), int(g * 255 + 0.5), int(b * 255 + 0.5))

    def __rich__(self) -> Text:
        """A Rich method to show the color."""
        r, g, b, _ = self
        return Text(
            f" {self!r} ",
            style=Style.from_color(
                self.get_contrast_text().rich_color, RichColor.from_rgb(r, g, b)
            ),
        )

    @property
    def is_transparent(self) -> bool:
        """Check if the color is transparent, i.e. has 0 alpha."""
        return self.a == 0

    @property
    def clamped(self) -> Color:
        """Get a color with all components saturated to maximum and minimum values."""
        r, g, b, a = self
        _clamp = clamp
        color = Color(
            _clamp(r, 0, 255),
            _clamp(g, 0, 255),
            _clamp(b, 0, 255),
            _clamp(a, 0.0, 1.0),
        )
        return color

    @property
    def rich_color(self) -> RichColor:
        """This color encoded in Rich's Color class."""
        # TODO: This isn't cheap as I'd like - cache in a LRUCache ?
        r, g, b, _a = self
        return RichColor.from_rgb(r, g, b)

    @property
    def normalized(self) -> tuple[float, float, float]:
        """A tuple of the color components normalized to between 0 and 1."""
        r, g, b, _a = self
        return (r / 255, g / 255, b / 255)

    @property
    def hls(self) -> HLS:
        """Get the color as HLS."""
        r, g, b = self.normalized
        return HLS(*rgb_to_hls(r, g, b))

    @property
    def brightness(self) -> float:
        """Get the human perceptual brightness."""
        r, g, b = self.normalized
        brightness = (299 * r + 587 * g + 114 * b) / 1000
        return brightness

    @property
    def hex(self) -> str:
        """The color in CSS hex form, with 6 digits for RGB, and 8 digits for RGBA.

        Returns:
            str: A CSS hex-style color, e.g. "#46b3de" or "#3342457f"

        """
        r, g, b, a = self
        return (
            f"#{r:02X}{g:02X}{b:02X}"
            if a == 1
            else f"#{r:02X}{g:02X}{b:02X}{int(a*255):02X}"
        )

    @property
    def css(self) -> str:
        """The color in CSS rgb or rgba form.

        Returns:
            str: A CSS style color, e.g. "rgb(10,20,30)" or "rgb(50,70,80,0.5)"

        """
        r, g, b, a = self
        return f"rgb({r},{g},{b})" if a == 1 else f"rgba({r},{g},{b},{a})"

    def __rich_repr__(self) -> rich.repr.Result:
        r, g, b, a = self
        yield r
        yield g
        yield b
        yield "a", a

    def with_alpha(self, alpha: float) -> Color:
        """Create a new color with the given alpha.

        Args:
            alpha (float): New value for alpha.

        Returns:
            Color: A new color.
        """
        r, g, b, _ = self
        return Color(r, g, b, alpha)

    @lru_cache(maxsize=2048)
    def blend(self, destination: Color, factor: float) -> Color:
        """Generate a new color between two colors.

        Args:
            destination (Color): Another color.
            factor (float): A blend factor, 0 -> 1

        Returns:
            Color: A new color.
        """
        if factor == 0:
            return self
        elif factor == 1:
            return destination
        r1, g1, b1, _ = self
        r2, g2, b2, _ = destination
        return Color(
            int(r1 + (r2 - r1) * factor),
            int(g1 + (g2 - g1) * factor),
            int(b1 + (b2 - b1) * factor),
        )

    def __add__(self, other: object) -> Color:
        if isinstance(other, Color):
            new_color = self.blend(other, other.a)
            return new_color
        return NotImplemented

    @classmethod
    @lru_cache(maxsize=1024 * 4)
    def parse(cls, color_text: str | Color) -> Color:
        """Parse a string containing a CSS-style color.

        Args:
            color_text (str | Color): Text with a valid color format. Color objects will
                be returned unmodified.

        Raises:
            ColorParseError: If the color is not encoded correctly.

        Returns:
            Color: New color object.
        """
        if isinstance(color_text, Color):
            return color_text
<<<<<<< HEAD
        color_from_name = COLOR_NAME_TO_RGB.get(color_text)
        if color_from_name is not None:
            return cls(*color_from_name)
=======
        if color_text == "transparent":
            return TRANSPARENT
        ansi_color = COLOR_NAME_TO_RGB.get(color_text)
        if ansi_color is not None:
            return cls(*ansi_color)
>>>>>>> 5cf061c3
        color_match = RE_COLOR.match(color_text)
        if color_match is None:
            raise ColorParseError(f"failed to parse {color_text!r} as a color")
        rgb_hex, rgba_hex, rgb, rgba = color_match.groups()

        if rgb_hex is not None:
            r, g, b = [int(pair, 16) for pair in split_pairs3(rgb_hex)]
            color = cls(r, g, b, 1.0)
        elif rgba_hex is not None:
            r, g, b, a = [int(pair, 16) for pair in split_pairs4(rgba_hex)]
            color = cls(r, g, b, a / 255.0)
        elif rgb is not None:
            r, g, b = [clamp(int(float(value)), 0, 255) for value in rgb.split(",")]
            color = cls(r, g, b, 1.0)
        elif rgba is not None:
            float_r, float_g, float_b, float_a = [
                float(value) for value in rgba.split(",")
            ]
            color = cls(
                clamp(int(float_r), 0, 255),
                clamp(int(float_g), 0, 255),
                clamp(int(float_b), 0, 255),
                clamp(float_a, 0.0, 1.0),
            )
        else:
            raise AssertionError("Can't get here if RE_COLOR matches")
        return color

    def darken(self, amount: float) -> Color:
        """Darken the color by a given amount.

        Args:
            amount (float): Value between 0-1 to reduce luminance by.

        Returns:
            Color: New color.
        """
        l, a, b = rgb_to_lab(self)
        l -= amount * 100
        return lab_to_rgb(Lab(l, a, b)).clamped

    def lighten(self, amount: float) -> Color:
        """Lighten the color by a given amount.

        Args:
            amount (float): Value between 0-1 to increase luminance by.

        Returns:
            Color: New color.
        """
        return self.darken(-amount).clamped

    def get_contrast_text(self, alpha=0.95) -> Color:
        """Get a light or dark color that best contrasts this color, for use with text.

        Args:
            alpha (float, optional): An alpha value to adjust the pure white / black by.
                Defaults to 0.95.

        Returns:
            Color: A new color, either an off-white or off-black
        """
        white = self.blend(WHITE, alpha)
        black = self.blend(BLACK, alpha)
        brightness = self.brightness
        white_contrast = abs(brightness - white.brightness)
        black_contrast = abs(brightness - black.brightness)
        return white if white_contrast > black_contrast else black


# Color constants
WHITE = Color(255, 255, 255)
BLACK = Color(0, 0, 0)
TRANSPARENT = Color(0, 0, 0, 0)


class ColorPair(NamedTuple):
    """A pair of colors for foreground and background."""

    foreground: Color
    background: Color

    def __rich_repr__(self) -> rich.repr.Result:
        yield "foreground", self.foreground
        yield "background", self.background

    @property
    def style(self) -> Style:
        """A Rich style with foreground and background."""
        return self._get_style()

    @lru_cache(maxsize=1024 * 4)
    def _get_style(self) -> Style:
        """Get a Rich style, foreground adjusted for transparency."""
        r, g, b, a = self.foreground
        if a == 0:
            return Style.from_color(
                self.background.rich_color, self.background.rich_color
            )
        elif a == 1:
            return Style.from_color(
                self.foreground.rich_color, self.background.rich_color
            )
        else:
            r2, g2, b2, _ = self.background
            return Style.from_color(
                RichColor.from_rgb(
                    r + (r2 - r) * a, g + (g2 - g) * a, b + (b2 - b) * a
                ),
                self.background.rich_color,
            )


def rgb_to_lab(rgb: Color) -> Lab:
    """Convert an RGB color to the CIE-L*ab format.

    Uses the standard RGB color space with a D65/2⁰ standard illuminant.
    Conversion passes through the XYZ color space.
    Cf. http://www.easyrgb.com/en/math.php.
    """

    r, g, b = rgb.r / 255, rgb.g / 255, rgb.b / 255

    r = pow((r + 0.055) / 1.055, 2.4) if r > 0.04045 else r / 12.92
    g = pow((g + 0.055) / 1.055, 2.4) if g > 0.04045 else g / 12.92
    b = pow((b + 0.055) / 1.055, 2.4) if b > 0.04045 else b / 12.92

    x = (r * 41.24 + g * 35.76 + b * 18.05) / 95.047
    y = (r * 21.26 + g * 71.52 + b * 7.22) / 100
    z = (r * 1.93 + g * 11.92 + b * 95.05) / 108.883

    off = 16 / 116
    x = pow(x, 1 / 3) if x > 0.008856 else 7.787 * x + off
    y = pow(y, 1 / 3) if y > 0.008856 else 7.787 * y + off
    z = pow(z, 1 / 3) if z > 0.008856 else 7.787 * z + off

    return Lab(116 * y - 16, 500 * (x - y), 200 * (y - z))


def lab_to_rgb(lab: Lab) -> Color:
    """Convert a CIE-L*ab color to RGB.

    Uses the standard RGB color space with a D65/2⁰ standard illuminant.
    Conversion passes through the XYZ color space.
    Cf. http://www.easyrgb.com/en/math.php.
    """

    y = (lab.L + 16) / 116
    x = lab.a / 500 + y
    z = y - lab.b / 200

    off = 16 / 116
    y = pow(y, 3) if y > 0.2068930344 else (y - off) / 7.787
    x = 0.95047 * pow(x, 3) if x > 0.2068930344 else 0.122059 * (x - off)
    z = 1.08883 * pow(z, 3) if z > 0.2068930344 else 0.139827 * (z - off)

    r = x * 3.2406 + y * -1.5372 + z * -0.4986
    g = x * -0.9689 + y * 1.8758 + z * 0.0415
    b = x * 0.0557 + y * -0.2040 + z * 1.0570

    r = 1.055 * pow(r, 1 / 2.4) - 0.055 if r > 0.0031308 else 12.92 * r
    g = 1.055 * pow(g, 1 / 2.4) - 0.055 if g > 0.0031308 else 12.92 * g
    b = 1.055 * pow(b, 1 / 2.4) - 0.055 if b > 0.0031308 else 12.92 * b

    return Color(int(r * 255), int(g * 255), int(b * 255))


if __name__ == "__main__":

    from rich import print

    c1 = Color.parse("#112233")
    print(c1, c1.hex, c1.css)

    c2 = Color.parse("#11223344")
    print(c2)

    c3 = Color.parse("rgb(10,20,30)")
    print(c3)

    c4 = Color.parse("rgba(10,20,30,0.5)")
    print(c4, c4.hex, c4.css)

    p1 = ColorPair(c4, c1)
    print(p1)

    print(p1.style)

    print(Color.parse("dark_blue"))<|MERGE_RESOLUTION|>--- conflicted
+++ resolved
@@ -258,17 +258,9 @@
         """
         if isinstance(color_text, Color):
             return color_text
-<<<<<<< HEAD
         color_from_name = COLOR_NAME_TO_RGB.get(color_text)
         if color_from_name is not None:
             return cls(*color_from_name)
-=======
-        if color_text == "transparent":
-            return TRANSPARENT
-        ansi_color = COLOR_NAME_TO_RGB.get(color_text)
-        if ansi_color is not None:
-            return cls(*ansi_color)
->>>>>>> 5cf061c3
         color_match = RE_COLOR.match(color_text)
         if color_match is None:
             raise ColorParseError(f"failed to parse {color_text!r} as a color")
