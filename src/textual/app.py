from __future__ import annotations

import asyncio
import inspect
import io
import os
import platform
import sys
import threading
import unicodedata
import warnings
from asyncio import Task
from concurrent.futures import Future
from contextlib import asynccontextmanager, redirect_stderr, redirect_stdout
from datetime import datetime
from functools import partial
from pathlib import Path, PurePath
from queue import Queue
from time import perf_counter
from typing import (
    TYPE_CHECKING,
    Any,
    Awaitable,
    Callable,
    Generic,
    Iterable,
    List,
    Type,
    TypeVar,
    Union,
    cast,
    overload,
)
from weakref import WeakSet, WeakValueDictionary

import nanoid
import rich
import rich.repr
from rich.console import Console, RenderableType
from rich.protocol import is_renderable
from rich.segment import Segment, Segments
from rich.traceback import Traceback

from . import Logger, LogGroup, LogVerbosity, actions, events, log, messages
from ._animator import DEFAULT_EASING, Animatable, Animator, EasingFunction
from ._ansi_sequences import SYNC_END, SYNC_START
from ._asyncio import create_task
from ._callback import invoke
from ._context import active_app
from ._event_broker import NoHandler, extract_handler_actions
from ._filter import LineFilter, Monochrome
from ._path import _make_path_object_relative
from ._typing import Final, TypeAlias
from .actions import SkipAction
from .await_remove import AwaitRemove
from .binding import Binding, Bindings
from .css.query import NoMatches
from .css.stylesheet import Stylesheet
from .design import ColorSystem
from .dom import DOMNode
from .driver import Driver
from .drivers.headless_driver import HeadlessDriver
from .features import FeatureFlag, parse_features
from .file_monitor import FileMonitor
from .geometry import Offset, Region, Size
from .keys import REPLACED_KEYS, _get_key_display
from .messages import CallbackType
from .reactive import Reactive
from .renderables.blank import Blank
from .screen import Screen
from .widget import AwaitMount, Widget

if TYPE_CHECKING:
    from .devtools.client import DevtoolsClient
    from .pilot import Pilot

PLATFORM = platform.system()
WINDOWS = PLATFORM == "Windows"

# asyncio will warn against resources not being cleared
warnings.simplefilter("always", ResourceWarning)

# `asyncio.get_event_loop()` is deprecated since Python 3.10:
_ASYNCIO_GET_EVENT_LOOP_IS_DEPRECATED = sys.version_info >= (3, 10, 0)

LayoutDefinition = "dict[str, Any]"

DEFAULT_COLORS = {
    "dark": ColorSystem(
        primary="#004578",
        secondary="#ffa62b",
        warning="#ffa62b",
        error="#ba3c5b",
        success="#4EBF71",
        accent="#0178D4",
        dark=True,
    ),
    "light": ColorSystem(
        primary="#004578",
        secondary="#ffa62b",
        warning="#ffa62b",
        error="#ba3c5b",
        success="#4EBF71",
        accent="#0178D4",
        dark=False,
    ),
}

ComposeResult = Iterable[Widget]
RenderResult = RenderableType

AutopilotCallbackType: TypeAlias = "Callable[[Pilot], Coroutine[Any, Any, None]]"


class AppError(Exception):
    pass


class ActionError(Exception):
    pass


class ScreenError(Exception):
    pass


class ScreenStackError(ScreenError):
    """Raised when attempting to pop the last screen from the stack."""


class CssPathError(Exception):
    """Raised when supplied CSS path(s) are invalid."""


ReturnType = TypeVar("ReturnType")


class _NullFile:
    """A file-like where writes go nowhere."""

    def write(self, text: str) -> None:
        pass

    def flush(self) -> None:
        pass


MAX_QUEUED_WRITES: Final[int] = 30


class _WriterThread(threading.Thread):
    """A thread / file-like to do writes to stdout in the background."""

    def __init__(self) -> None:
        super().__init__(daemon=True)
        self._queue: Queue[str | None] = Queue(MAX_QUEUED_WRITES)
        self._file = sys.__stdout__

    def write(self, text: str) -> None:
        """Write text. Text will be enqueued for writing.

        Args:
            text: Text to write to the file.
        """
        self._queue.put(text)

    def isatty(self) -> bool:
        """Pretend to be a terminal.

        Returns:
            True if this is a tty.
        """
        return True

    def fileno(self) -> int:
        """Get file handle number.

        Returns:
            File number of proxied file.
        """
        return self._file.fileno()

    def flush(self) -> None:
        """Flush the file (a no-op, because flush is done in the thread)."""
        return

    def run(self) -> None:
        """Run the thread."""
        write = self._file.write
        flush = self._file.flush
        get = self._queue.get
        qsize = self._queue.qsize
        # Read from the queue, write to the file.
        # Flush when there is a break.
        while True:
            text: str | None = get()
            empty = qsize() == 0
            if text is None:
                break
            write(text)
            if empty:
                flush()

    def stop(self) -> None:
        """Stop the thread, and block until it finished."""
        self._queue.put(None)
        self.join()


CSSPathType = Union[str, PurePath, List[Union[str, PurePath]], None]

CallThreadReturnType = TypeVar("CallThreadReturnType")


@rich.repr.auto
class App(Generic[ReturnType], DOMNode):
    """The base class for Textual Applications.
    Args:
        driver_class: Driver class or ``None`` to auto-detect. Defaults to None.
        css_path: Path to CSS or ``None`` for no CSS file.
            Defaults to None. To load multiple CSS files, pass a list of strings or paths which will be loaded in order.
        watch_css: Watch CSS for changes. Defaults to False.

    Raises:
        CssPathError: When the supplied CSS path(s) are an unexpected type.
    """

    CSS = ""
    """Inline CSS, useful for quick scripts. This is loaded after CSS_PATH,
    and therefore takes priority in the event of a specificity clash."""

    # Default (the lowest priority) CSS
    DEFAULT_CSS = """
    App {
        background: $background;
        color: $text;
    }
    """

    SCREENS: dict[str, Screen | Callable[[], Screen]] = {}
    _BASE_PATH: str | None = None
    CSS_PATH: CSSPathType = None

    TITLE: str | None = None
    """str | None: The default title for the application.

    If set to a string, this sets the default title for the application. See
    also the `title` attribute.
    """

    SUB_TITLE: str | None = None
    """str | None: The default sub-title for the application.

    If set to a string, this sets the default sub-title for the application. See
    also the `sub_title` attribute.
    """

    BINDINGS = [
        Binding("ctrl+c", "quit", "Quit", show=False, priority=True),
        Binding("tab", "focus_next", "Focus Next", show=False),
        Binding("shift+tab", "focus_previous", "Focus Previous", show=False),
    ]

    title: Reactive[str] = Reactive("", compute=False)
    sub_title: Reactive[str] = Reactive("", compute=False)
    dark: Reactive[bool] = Reactive(True, compute=False)

    def __init__(
        self,
        driver_class: Type[Driver] | None = None,
        css_path: CSSPathType = None,
        watch_css: bool = False,
    ):
        # N.B. This must be done *before* we call the parent constructor, because MessagePump's
        # constructor instantiates a `asyncio.PriorityQueue` and in Python versions older than 3.10
        # this will create some first references to an asyncio loop.
        _init_uvloop()

        super().__init__()
        self.features: frozenset[FeatureFlag] = parse_features(os.getenv("TEXTUAL", ""))

        self._filter: LineFilter | None = None
        environ = dict(os.environ)
        no_color = environ.pop("NO_COLOR", None)
        if no_color is not None:
            self._filter = Monochrome()

        self._writer_thread: _WriterThread | None = None
        if sys.__stdout__ is None:
            file = _NullFile()
        else:
            self._writer_thread = _WriterThread()
            self._writer_thread.start()
            file = self._writer_thread

        self.console = Console(
            file=file,
            markup=False,
            highlight=False,
            emoji=False,
            legacy_windows=False,
            _environ=environ,
        )
        self.error_console = Console(markup=False, stderr=True)
        self.driver_class = driver_class or self.get_driver_class()
        self._screen_stack: list[Screen] = []
        self._sync_available = False

        self.mouse_over: Widget | None = None
        self.mouse_captured: Widget | None = None
        self._driver: Driver | None = None
        self._exit_renderables: list[RenderableType] = []

        self._action_targets = {"app", "screen"}
        self._animator = Animator(self)
        self._animate = self._animator.bind(self)
        self.mouse_position = Offset(0, 0)

        self.title = (
            self.TITLE if self.TITLE is not None else f"{self.__class__.__name__}"
        )
        """The title for the application.

        The initial value in a running application will be that set in `TITLE`
        (if one is set). Assign new values to this instance attribute to change
        the title.
        """

        self.sub_title = self.SUB_TITLE if self.SUB_TITLE is not None else ""
        """The sub-title for the application.

        The initial value in a running application will be that set in `SUB_TITLE`
        (if one is set). Assign new values to this instance attribute to change
        the sub-title.
        """

        self._logger = Logger(self._log)

        self._refresh_required = False

        self.design = DEFAULT_COLORS

        self.stylesheet = Stylesheet(variables=self.get_css_variables())
        self._require_stylesheet_update: set[DOMNode] = set()

        css_path = css_path or self.CSS_PATH
        if css_path is not None:
            # When value(s) are supplied for CSS_PATH, we normalise them to a list of Paths.
            if isinstance(css_path, str):
                css_paths = [Path(css_path)]
            elif isinstance(css_path, PurePath):
                css_paths = [css_path]
            elif isinstance(css_path, list):
                css_paths = []
                for path in css_path:
                    css_paths.append(Path(path) if isinstance(path, str) else path)
            else:
                raise CssPathError(
                    "Expected a str, Path or list[str | Path] for the CSS_PATH."
                )

            # We want the CSS path to be resolved from the location of the App subclass
            css_paths = [
                _make_path_object_relative(css_path, self) for css_path in css_paths
            ]
        else:
            css_paths = []

        self.css_path = css_paths
        self._registry: WeakSet[DOMNode] = WeakSet()

        self._installed_screens: WeakValueDictionary[
            str, Screen | Callable[[], Screen]
        ] = WeakValueDictionary()
        self._installed_screens.update(**self.SCREENS)

        self.devtools: DevtoolsClient | None = None
        if "devtools" in self.features:
            try:
                from .devtools.client import DevtoolsClient
            except ImportError:
                # Dev dependencies not installed
                pass
            else:
                self.devtools = DevtoolsClient()

        self._loop: asyncio.AbstractEventLoop | None = None
        self._thread_id: int = 0
        self._return_value: ReturnType | None = None
        self._exit = False

        self.css_monitor = (
            FileMonitor(self.css_path, self._on_css_change)
            if ((watch_css or self.debug) and self.css_path)
            else None
        )
        self._screenshot: str | None = None
        self._dom_lock = asyncio.Lock()
        self._dom_ready = False
        self.set_class(self.dark, "-dark-mode")

    @property
    def return_value(self) -> ReturnType | None:
        """ReturnType | None: The return type of the app."""
        return self._return_value

    def animate(
        self,
        attribute: str,
        value: float | Animatable,
        *,
        final_value: object = ...,
        duration: float | None = None,
        speed: float | None = None,
        delay: float = 0.0,
        easing: EasingFunction | str = DEFAULT_EASING,
        on_complete: CallbackType | None = None,
    ) -> None:
        """Animate an attribute.

        Args:
            attribute: Name of the attribute to animate.
            value: The value to animate to.
            final_value: The final value of the animation. Defaults to `value` if not set.
            duration: The duration of the animate. Defaults to None.
            speed: The speed of the animation. Defaults to None.
            delay: A delay (in seconds) before the animation starts. Defaults to 0.0.
            easing: An easing method. Defaults to "in_out_cubic".
            on_complete: A callable to invoke when the animation is finished. Defaults to None.

        """
        self._animate(
            attribute,
            value,
            final_value=final_value,
            duration=duration,
            speed=speed,
            delay=delay,
            easing=easing,
            on_complete=on_complete,
        )

    @property
    def debug(self) -> bool:
        """bool: Is debug mode is enabled?"""
        return "debug" in self.features

    @property
    def is_headless(self) -> bool:
        """bool: Is the app running in 'headless' mode?"""
        return False if self._driver is None else self._driver.is_headless

    @property
    def screen_stack(self) -> list[Screen]:
        """list[Screen]: A *copy* of the screen stack."""
        return self._screen_stack.copy()

    def exit(
        self, result: ReturnType | None = None, message: RenderableType | None = None
    ) -> None:
        """Exit the app, and return the supplied result.

        Args:
            result: Return value. Defaults to None.
            message: Optional message to display on exit.
        """
        self._exit = True
        self._return_value = result
        self.post_message_no_wait(messages.ExitApp(sender=self))
        if message:
            self._exit_renderables.append(message)

    @property
    def focused(self) -> Widget | None:
        """Widget | None: the widget that is focused on the currently active screen."""
        return self.screen.focused

    @property
    def namespace_bindings(self) -> dict[str, tuple[DOMNode, Binding]]:
        """Get current bindings. If no widget is focused, then the app-level bindings
        are returned. If a widget is focused, then any bindings present in the active
        screen and app are merged and returned."""

        namespace_binding_map: dict[str, tuple[DOMNode, Binding]] = {}
        for namespace, bindings in reversed(self._binding_chain):
            for key, binding in bindings.keys.items():
                namespace_binding_map[key] = (namespace, binding)

        return namespace_binding_map

    def _set_active(self) -> None:
        """Set this app to be the currently active app."""
        active_app.set(self)

    def compose(self) -> ComposeResult:
        """Yield child widgets for a container."""
        yield from ()

    def get_css_variables(self) -> dict[str, str]:
        """Get a mapping of variables used to pre-populate CSS.

        Returns:
            A mapping of variable name to value.
        """
        variables = self.design["dark" if self.dark else "light"].generate()
        return variables

    def watch_dark(self, dark: bool) -> None:
        """Watches the dark bool."""
        self.set_class(dark, "-dark-mode")
        self.set_class(not dark, "-light-mode")
        try:
            self.refresh_css()
        except ScreenStackError:
            # It's possible that `dark` can be set before we have a default
            # screen, in an app's `on_load`, for example. So let's eat the
            # ScreenStackError -- the above styles will be handled once the
            # screen is spun up anyway.
            pass

    def get_driver_class(self) -> Type[Driver]:
        """Get a driver class for this platform.

        Called by the constructor.

        Returns:
            A Driver class which manages input and display.
        """
        driver_class: Type[Driver]
        if WINDOWS:
            from .drivers.windows_driver import WindowsDriver

            driver_class = WindowsDriver
        else:
            from .drivers.linux_driver import LinuxDriver

            driver_class = LinuxDriver
        return driver_class

    def __rich_repr__(self) -> rich.repr.Result:
        yield "title", self.title
        yield "id", self.id, None
        if self.name:
            yield "name", self.name
        if self.classes:
            yield "classes", set(self.classes)
        pseudo_classes = self.pseudo_classes
        if pseudo_classes:
            yield "pseudo_classes", set(pseudo_classes)

    @property
    def is_transparent(self) -> bool:
        return True

    @property
    def animator(self) -> Animator:
        return self._animator

    @property
    def screen(self) -> Screen:
        """Screen: The current screen.

        Raises:
            ScreenStackError: If there are no screens on the stack.
        """
        try:
            return self._screen_stack[-1]
        except IndexError:
            raise ScreenStackError("No screens on stack") from None

    @property
    def size(self) -> Size:
        """Size: The size of the terminal."""
        if self._driver is not None and self._driver._size is not None:
            width, height = self._driver._size
        else:
            width, height = self.console.size
        return Size(width, height)

    @property
    def log(self) -> Logger:
        """Logger: The logger object."""
        return self._logger

    def _log(
        self,
        group: LogGroup,
        verbosity: LogVerbosity,
        _textual_calling_frame: inspect.FrameInfo,
        *objects: Any,
        **kwargs,
    ) -> None:
        """Write to logs or devtools.

        Positional args will logged. Keyword args will be prefixed with the key.

        Example:
            ```python
            data = [1,2,3]
            self.log("Hello, World", state=data)
            self.log(self.tree)
            self.log(locals())
            ```

        Args:
            verbosity: Verbosity level 0-3. Defaults to 1.
        """

        devtools = self.devtools
        if devtools is None or not devtools.is_connected:
            return

        if verbosity.value > LogVerbosity.NORMAL.value and not devtools.verbose:
            return

        try:
            from .devtools.client import DevtoolsLog

            if len(objects) == 1 and not kwargs:
                devtools.log(
                    DevtoolsLog(objects, caller=_textual_calling_frame),
                    group,
                    verbosity,
                )
            else:
                output = " ".join(str(arg) for arg in objects)
                if kwargs:
                    key_values = " ".join(
                        f"{key}={value!r}" for key, value in kwargs.items()
                    )
                    output = f"{output} {key_values}" if output else key_values
                devtools.log(
                    DevtoolsLog(output, caller=_textual_calling_frame),
                    group,
                    verbosity,
                )
        except Exception as error:
            self._handle_exception(error)

    def call_from_thread(
        self,
        callback: Callable[..., CallThreadReturnType | Awaitable[CallThreadReturnType]],
        *args,
        **kwargs,
    ) -> CallThreadReturnType:
        """Run a callback from another thread.

        Like asyncio apps in general, Textual apps are not thread-safe. If you call methods
        or set attributes on Textual objects from a thread, you may get unpredictable results.

        This method will ensure that your code is ran within the correct context.

        Args:
            callback: A callable to run.
            *args: Arguments to the callback.
            **kwargs: Keyword arguments for the callback.

        Raises:
            RuntimeError: If the app isn't running or if this method is called from the same
                thread where the app is running.
        """

        if self._loop is None:
            raise RuntimeError("App is not running")

        if self._thread_id == threading.get_ident():
            raise RuntimeError(
                "The `call_from_thread` method must run in a different thread from the app"
            )

        callback_with_args = partial(callback, *args, **kwargs)

        async def run_callback() -> CallThreadReturnType:
            """Run the callback, set the result or error on the future."""
            self._set_active()
            return await invoke(callback_with_args)

        # Post the message to the main loop
        future: Future[CallThreadReturnType] = asyncio.run_coroutine_threadsafe(
            run_callback(), loop=self._loop
        )
        result = future.result()
        return result

    def action_toggle_dark(self) -> None:
        """Action to toggle dark mode."""
        self.dark = not self.dark

    def action_screenshot(self, filename: str | None = None, path: str = "./") -> None:
        """Save an SVG "screenshot". This action will save an SVG file containing the current contents of the screen.

        Args:
            filename: Filename of screenshot, or None to auto-generate. Defaults to None.
            path: Path to directory. Defaults to current working directory.
        """
        self.save_screenshot(filename, path)

    def export_screenshot(self, *, title: str | None = None) -> str:
        """Export an SVG screenshot of the current screen.

        Args:
            title: The title of the exported screenshot or None
                to use app title. Defaults to None.

        """
        assert self._driver is not None, "App must be running"
        width, height = self.size
        console = Console(
            width=width,
            height=height,
            file=io.StringIO(),
            force_terminal=True,
            color_system="truecolor",
            record=True,
            legacy_windows=False,
        )
        screen_render = self.screen._compositor.render(full=True)
        console.print(screen_render)
        return console.export_svg(title=title or self.title)

    def save_screenshot(
        self,
        filename: str | None = None,
        path: str = "./",
        time_format: str | None = None,
    ) -> str:
        """Save an SVG screenshot of the current screen.

        Args:
            filename: Filename of SVG screenshot, or None to auto-generate
                a filename with the date and time. Defaults to None.
<<<<<<< HEAD
            path (str, optional): Path to directory for output. Defaults to current working directory.
            time_format (str | None, optional): Date and time format to use if filename is None.
                Defaults to a format like ISO 8601 with some reserved characters replaced with underscores.
=======
            path: Path to directory for output. Defaults to current working directory.
            time_format: Time format to use if filename is None. Defaults to "%Y-%m-%d %X %f".
>>>>>>> c6909b76

        Returns:
            Filename of screenshot.
        """
        if filename is None:
            if time_format is None:
                dt = datetime.now().isoformat()
            else:
                dt = datetime.now().strftime(time_format)
            svg_filename_stem = f"{self.title.lower()} {dt}"
            for reserved in ' <>:"/\\|?*.':
                svg_filename_stem = svg_filename_stem.replace(reserved, "_")
                svg_filename = svg_filename_stem + ".svg"
        else:
            svg_filename = filename
        svg_path = os.path.expanduser(os.path.join(path, svg_filename))
        screenshot_svg = self.export_screenshot()
        with open(svg_path, "w", encoding="utf-8") as svg_file:
            svg_file.write(screenshot_svg)
        return svg_path

    def bind(
        self,
        keys: str,
        action: str,
        *,
        description: str = "",
        show: bool = True,
        key_display: str | None = None,
    ) -> None:
        """Bind a key to an action.

        Args:
            keys: A comma separated list of keys, i.e.
            action: Action to bind to.
            description: Short description of action. Defaults to "".
            show: Show key in UI. Defaults to True.
            key_display: Replacement text for key, or None to use default. Defaults to None.
        """
        self._bindings.bind(
            keys, action, description, show=show, key_display=key_display
        )

    def get_key_display(self, key: str) -> str:
        """For a given key, return how it should be displayed in an app
        (e.g. in the Footer widget).
        By key, we refer to the string used in the "key" argument for
        a Binding instance. By overriding this method, you can ensure that
        keys are displayed consistently throughout your app, without
        needing to add a key_display to every binding.

        Args:
            key: The binding key string.

        Returns:
            The display string for the input key.
        """
        return _get_key_display(key)

    async def _press_keys(self, keys: Iterable[str]) -> None:
        """A task to send key events."""
        app = self
        driver = app._driver
        assert driver is not None
        await asyncio.sleep(0.02)
        for key in keys:
            if key == "_":
                print("(pause 50ms)")
                await asyncio.sleep(0.05)
            elif key.startswith("wait:"):
                _, wait_ms = key.split(":")
                print(f"(pause {wait_ms}ms)")
                await asyncio.sleep(float(wait_ms) / 1000)
            else:
                if len(key) == 1 and not key.isalnum():
                    key = (
                        unicodedata.name(key)
                        .lower()
                        .replace("-", "_")
                        .replace(" ", "_")
                    )
                original_key = REPLACED_KEYS.get(key, key)
                char: str | None
                try:
                    char = unicodedata.lookup(original_key.upper().replace("_", " "))
                except KeyError:
                    char = key if len(key) == 1 else None
                print(f"press {key!r} (char={char!r})")
                key_event = events.Key(app, key, char)
                driver.send_event(key_event)
                # TODO: A bit of a fudge - extra sleep after tabbing to help guard against race
                #  condition between widget-level key handling and app/screen level handling.
                #  More information here: https://github.com/Textualize/textual/issues/1009
                #  This conditional sleep can be removed after that issue is closed.
                if key == "tab":
                    await asyncio.sleep(0.05)
                await asyncio.sleep(0.025)
        await app._animator.wait_for_idle()

    @asynccontextmanager
    async def run_test(
        self,
        *,
        headless: bool = True,
        size: tuple[int, int] | None = (80, 24),
    ):
        """An asynchronous context manager for testing app.

        Args:
            headless: Run in headless mode (no output or input). Defaults to True.
            size: Force terminal size to `(WIDTH, HEIGHT)`,
                or None to auto-detect. Defaults to None.

        """
        from .pilot import Pilot

        app = self
        app_ready_event = asyncio.Event()

        def on_app_ready() -> None:
            """Called when app is ready to process events."""
            app_ready_event.set()

        async def run_app(app) -> None:
            await app._process_messages(
                ready_callback=on_app_ready,
                headless=headless,
                terminal_size=size,
            )

        # Launch the app in the "background"
        app_task = create_task(run_app(app), name=f"run_test {app}")

        # Wait until the app has performed all startup routines.
        await app_ready_event.wait()

        # Get the app in an active state.
        app._set_active()

        # Context manager returns pilot object to manipulate the app
        try:
            yield Pilot(app)
        finally:
            # Shutdown the app cleanly
            await app._shutdown()
            await app_task

    async def run_async(
        self,
        *,
        headless: bool = False,
        size: tuple[int, int] | None = None,
        auto_pilot: AutopilotCallbackType | None = None,
    ) -> ReturnType | None:
        """Run the app asynchronously.

        Args:
            headless: Run in headless mode (no output). Defaults to False.
            size: Force terminal size to `(WIDTH, HEIGHT)`,
                or None to auto-detect. Defaults to None.
            auto_pilot: An auto pilot coroutine.

        Returns:
            App return value.
        """
        from .pilot import Pilot

        app = self

        auto_pilot_task: Task | None = None

        async def app_ready() -> None:
            """Called by the message loop when the app is ready."""
            nonlocal auto_pilot_task
            if auto_pilot is not None:

                async def run_auto_pilot(
                    auto_pilot: AutopilotCallbackType, pilot: Pilot
                ) -> None:
                    try:
                        await auto_pilot(pilot)
                    except Exception:
                        app.exit()
                        raise

                pilot = Pilot(app)
                auto_pilot_task = create_task(
                    run_auto_pilot(auto_pilot, pilot), name=repr(pilot)
                )

        try:
            await app._process_messages(
                ready_callback=None if auto_pilot is None else app_ready,
                headless=headless,
                terminal_size=size,
            )
        finally:
            try:
                if auto_pilot_task is not None:
                    await auto_pilot_task
            finally:
                await app._shutdown()

        return app.return_value

    def run(
        self,
        *,
        headless: bool = False,
        size: tuple[int, int] | None = None,
        auto_pilot: AutopilotCallbackType | None = None,
    ) -> ReturnType | None:
        """Run the app.

        Args:
            headless: Run in headless mode (no output). Defaults to False.
            size: Force terminal size to `(WIDTH, HEIGHT)`,
                or None to auto-detect. Defaults to None.
            auto_pilot: An auto pilot coroutine.

        Returns:
            App return value.
        """

        async def run_app() -> None:
            """Run the app."""
            self._loop = asyncio.get_running_loop()
            self._thread_id = threading.get_ident()
            try:
                await self.run_async(
                    headless=headless,
                    size=size,
                    auto_pilot=auto_pilot,
                )
            finally:
                self._loop = None
                self._thread_id = 0

        if _ASYNCIO_GET_EVENT_LOOP_IS_DEPRECATED:
            # N.B. This doesn't work with Python<3.10, as we end up with 2 event loops:
            asyncio.run(run_app())
        else:
            # However, this works with Python<3.10:
            event_loop = asyncio.get_event_loop()
            event_loop.run_until_complete(run_app())
        return self.return_value

    async def _on_css_change(self) -> None:
        """Called when the CSS changes (if watch_css is True)."""
        css_paths = self.css_path
        if css_paths:
            try:
                time = perf_counter()
                stylesheet = self.stylesheet.copy()
                stylesheet.read_all(css_paths)
                stylesheet.parse()
                elapsed = (perf_counter() - time) * 1000
                self.log.system(
                    f"<stylesheet> loaded {len(css_paths)} CSS files in {elapsed:.0f} ms"
                )
            except Exception as error:
                # TODO: Catch specific exceptions
                self.log.error(error)
                self.bell()
            else:
                self.stylesheet = stylesheet
                self.reset_styles()
                self.stylesheet.update(self)
                self.screen.refresh(layout=True)

    def render(self) -> RenderableType:
        return Blank(self.styles.background)

    ExpectType = TypeVar("ExpectType", bound=Widget)

    @overload
    def get_child_by_id(self, id: str) -> Widget:
        ...

    @overload
    def get_child_by_id(self, id: str, expect_type: type[ExpectType]) -> ExpectType:
        ...

    def get_child_by_id(
        self, id: str, expect_type: type[ExpectType] | None = None
    ) -> ExpectType | Widget:
        """Shorthand for self.screen.get_child(id: str)
        Returns the first child (immediate descendent) of this DOMNode
        with the given ID.

        Args:
            id: The ID of the node to search for.
            expect_type: Require the object be of the supplied type, or None for any type.
                Defaults to None.

        Returns:
            The first child of this node with the specified ID.

        Raises:
            NoMatches: if no children could be found for this ID
            WrongType: if the wrong type was found.
        """
        return (
            self.screen.get_child_by_id(id)
            if expect_type is None
            else self.screen.get_child_by_id(id, expect_type)
        )

    @overload
    def get_widget_by_id(self, id: str) -> Widget:
        ...

    @overload
    def get_widget_by_id(self, id: str, expect_type: type[ExpectType]) -> ExpectType:
        ...

    def get_widget_by_id(
        self, id: str, expect_type: type[ExpectType] | None = None
    ) -> ExpectType | Widget:
        """Shorthand for self.screen.get_widget_by_id(id)
        Return the first descendant widget with the given ID.

        Performs a breadth-first search rooted at the current screen.
        It will not return the Screen if that matches the ID.
        To get the screen, use `self.screen`.

        Args:
            id: The ID to search for in the subtree
            expect_type: Require the object be of the supplied type, or None for any type.
                Defaults to None.

        Returns:
            The first descendant encountered with this ID.

        Raises:
            NoMatches: if no children could be found for this ID
            WrongType: if the wrong type was found.
        """
        return (
            self.screen.get_widget_by_id(id)
            if expect_type is None
            else self.screen.get_widget_by_id(id, expect_type)
        )

    def update_styles(self, node: DOMNode | None = None) -> None:
        """Request update of styles.

        Should be called whenever CSS classes / pseudo classes change.

        """
        self._require_stylesheet_update.add(self.screen if node is None else node)
        self.check_idle()

    def mount(
        self,
        *widgets: Widget,
        before: int | str | Widget | None = None,
        after: int | str | Widget | None = None,
    ) -> AwaitMount:
        """Mount the given widgets relative to the app's screen.

        Args:
            *widgets: The widget(s) to mount.
            before: Optional location to mount before.
            after: Optional location to mount after.

        Returns:
            An awaitable object that waits for widgets to be mounted.

        Raises:
            MountError: If there is a problem with the mount request.

        Note:
            Only one of ``before`` or ``after`` can be provided. If both are
            provided a ``MountError`` will be raised.
        """
        return self.screen.mount(*widgets, before=before, after=after)

    def mount_all(
        self,
        widgets: Iterable[Widget],
        before: int | str | Widget | None = None,
        after: int | str | Widget | None = None,
    ) -> AwaitMount:
        """Mount widgets from an iterable.

        Args:
            widgets: An iterable of widgets.
            before: Optional location to mount before.
            after: Optional location to mount after.

        Returns:
            An awaitable object that waits for widgets to be mounted.

        Raises:
            MountError: If there is a problem with the mount request.

        Note:
            Only one of ``before`` or ``after`` can be provided. If both are
            provided a ``MountError`` will be raised.
        """
        return self.mount(*widgets, before=before, after=after)

    def is_screen_installed(self, screen: Screen | str) -> bool:
        """Check if a given screen has been installed.

        Args:
            screen: Either a Screen object or screen name (the `name` argument when installed).

        Returns:
            True if the screen is currently installed,
        """
        if isinstance(screen, str):
            return screen in self._installed_screens
        else:
            return screen in self._installed_screens.values()

    def get_screen(self, screen: Screen | str) -> Screen:
        """Get an installed screen.

        Args:
            screen: Either a Screen object or screen name (the `name` argument when installed).

        Raises:
            KeyError: If the named screen doesn't exist.

        Returns:
            A screen instance.
        """
        if isinstance(screen, str):
            try:
                next_screen = self._installed_screens[screen]
            except KeyError:
                raise KeyError(f"No screen called {screen!r} installed") from None
            if callable(next_screen):
                next_screen = next_screen()
                self._installed_screens[screen] = next_screen
        else:
            next_screen = screen
        return next_screen

    def _get_screen(self, screen: Screen | str) -> tuple[Screen, AwaitMount]:
        """Get an installed screen and an AwaitMount object.

        If the screen isn't running, it will be registered before it is run.

        Args:
            screen: Either a Screen object or screen name (the `name` argument when installed).

        Raises:
            KeyError: If the named screen doesn't exist.

        Returns:
            A screen instance and an awaitable that awaits the children mounting.

        """
        _screen = self.get_screen(screen)
        if not _screen.is_running:
            widgets = self._register(self, _screen)
            return (_screen, AwaitMount(_screen, widgets))
        else:
            return (_screen, AwaitMount(_screen, []))

    def _replace_screen(self, screen: Screen) -> Screen:
        """Handle the replaced screen.

        Args:
            screen: A screen object.

        Returns:
            The screen that was replaced.

        """
        screen.post_message_no_wait(events.ScreenSuspend(self))
        self.log.system(f"{screen} SUSPENDED")
        if not self.is_screen_installed(screen) and screen not in self._screen_stack:
            screen.remove()
            self.log.system(f"{screen} REMOVED")
        return screen

    def push_screen(self, screen: Screen | str) -> AwaitMount:
        """Push a new screen on the screen stack.

        Args:
            screen: A Screen instance or the name of an installed screen.

        """
        next_screen, await_mount = self._get_screen(screen)
        self._screen_stack.append(next_screen)
        self.screen.post_message_no_wait(events.ScreenResume(self))
        self.log.system(f"{self.screen} is current (PUSHED)")
        return await_mount

    def switch_screen(self, screen: Screen | str) -> AwaitMount:
        """Switch to another screen by replacing the top of the screen stack with a new screen.

        Args:
            screen: Either a Screen object or screen name (the `name` argument when installed).

        """
        if self.screen is not screen:
            self._replace_screen(self._screen_stack.pop())
            next_screen, await_mount = self._get_screen(screen)
            self._screen_stack.append(next_screen)
            self.screen.post_message_no_wait(events.ScreenResume(self))
            self.log.system(f"{self.screen} is current (SWITCHED)")
            return await_mount
        return AwaitMount(self.screen, [])

    def install_screen(self, screen: Screen, name: str | None = None) -> AwaitMount:
        """Install a screen.

        Args:
            screen: Screen to install.
            name: Unique name of screen or None to auto-generate.
                Defaults to None.

        Raises:
            ScreenError: If the screen can't be installed.

        Returns:
            An awaitable that awaits the mounting of the screen and its children.
        """
        if name is None:
            name = nanoid.generate()
        if name in self._installed_screens:
            raise ScreenError(f"Can't install screen; {name!r} is already installed")
        if screen in self._installed_screens.values():
            raise ScreenError(
                "Can't install screen; {screen!r} has already been installed"
            )
        self._installed_screens[name] = screen
        _screen, await_mount = self._get_screen(name)  # Ensures screen is running
        self.log.system(f"{screen} INSTALLED name={name!r}")
        return await_mount

    def uninstall_screen(self, screen: Screen | str) -> str | None:
        """Uninstall a screen. If the screen was not previously installed then this
        method is a null-op.

        Args:
            screen: The screen to uninstall or the name of a installed screen.

        Returns:
            The name of the screen that was uninstalled, or None if no screen was uninstalled.
        """
        if isinstance(screen, str):
            if screen not in self._installed_screens:
                return None
            uninstall_screen = self._installed_screens[screen]
            if uninstall_screen in self._screen_stack:
                raise ScreenStackError("Can't uninstall screen in screen stack")
            del self._installed_screens[screen]
            self.log.system(f"{uninstall_screen} UNINSTALLED name={screen!r}")
            return screen
        else:
            if screen in self._screen_stack:
                raise ScreenStackError("Can't uninstall screen in screen stack")
            for name, installed_screen in self._installed_screens.items():
                if installed_screen is screen:
                    self._installed_screens.pop(name)
                    self.log.system(f"{screen} UNINSTALLED name={name!r}")
                    return name
        return None

    def pop_screen(self) -> Screen:
        """Pop the current screen from the stack, and switch to the previous screen.

        Returns:
            The screen that was replaced.
        """
        screen_stack = self._screen_stack
        if len(screen_stack) <= 1:
            raise ScreenStackError(
                "Can't pop screen; there must be at least one screen on the stack"
            )
        previous_screen = self._replace_screen(screen_stack.pop())
        self.screen._screen_resized(self.size)
        self.screen.post_message_no_wait(events.ScreenResume(self))
        self.log.system(f"{self.screen} is active")
        return previous_screen

    def set_focus(self, widget: Widget | None, scroll_visible: bool = True) -> None:
        """Focus (or unfocus) a widget. A focused widget will receive key events first.

        Args:
            widget: Widget to focus.
            scroll_visible: Scroll widget in to view.
        """
        self.screen.set_focus(widget, scroll_visible)

    async def _set_mouse_over(self, widget: Widget | None) -> None:
        """Called when the mouse is over another widget.

        Args:
            widget: Widget under mouse, or None for no widgets.
        """
        if widget is None:
            if self.mouse_over is not None:
                try:
                    await self.mouse_over.post_message(events.Leave(self))
                finally:
                    self.mouse_over = None
        else:
            if self.mouse_over is not widget:
                try:
                    if self.mouse_over is not None:
                        await self.mouse_over._forward_event(events.Leave(self))
                    if widget is not None:
                        await widget._forward_event(events.Enter(self))
                finally:
                    self.mouse_over = widget

    def capture_mouse(self, widget: Widget | None) -> None:
        """Send all mouse events to the given widget, disable mouse capture.

        Args:
            widget: If a widget, capture mouse event, or None to end mouse capture.
        """
        if widget == self.mouse_captured:
            return
        if self.mouse_captured is not None:
            self.mouse_captured.post_message_no_wait(
                events.MouseRelease(self, self.mouse_position)
            )
        self.mouse_captured = widget
        if widget is not None:
            widget.post_message_no_wait(events.MouseCapture(self, self.mouse_position))

    def panic(self, *renderables: RenderableType) -> None:
        """Exits the app then displays a message.

        Args:
            *renderables: Rich renderables to display on exit.
        """

        assert all(
            is_renderable(renderable) for renderable in renderables
        ), "Can only call panic with strings or Rich renderables"

        def render(renderable: RenderableType) -> list[Segment]:
            """Render a panic renderables."""
            segments = list(self.console.render(renderable, self.console.options))
            return segments

        pre_rendered = [Segments(render(renderable)) for renderable in renderables]
        self._exit_renderables.extend(pre_rendered)
        self._close_messages_no_wait()

    def _handle_exception(self, error: Exception) -> None:
        """Called with an unhandled exception.

        Args:
            error: An exception instance.
        """

        if hasattr(error, "__rich__"):
            # Exception has a rich method, so we can defer to that for the rendering
            self.panic(error)
        else:
            # Use default exception rendering
            self.fatal_error()

    def fatal_error(self) -> None:
        """Exits the app after an unhandled exception."""
        self.bell()
        traceback = Traceback(
            show_locals=True, width=None, locals_max_length=5, suppress=[rich]
        )
        self._exit_renderables.append(
            Segments(self.console.render(traceback, self.console.options))
        )
        self._close_messages_no_wait()

    def _print_error_renderables(self) -> None:
        for renderable in self._exit_renderables:
            self.error_console.print(renderable)
        self._exit_renderables.clear()

    async def _process_messages(
        self,
        ready_callback: CallbackType | None = None,
        headless: bool = False,
        terminal_size: tuple[int, int] | None = None,
    ) -> None:
        self._set_active()

        if self.devtools is not None:
            from .devtools.client import DevtoolsConnectionError

            try:
                await self.devtools.connect()
                self.log.system(f"Connected to devtools ( {self.devtools.url} )")
            except DevtoolsConnectionError:
                self.log.system(f"Couldn't connect to devtools ( {self.devtools.url} )")

        self.log.system("---")

        self.log.system(driver=self.driver_class)
        self.log.system(loop=asyncio.get_running_loop())
        self.log.system(features=self.features)

        try:
            if self.css_path:
                self.stylesheet.read_all(self.css_path)
            for path, css, tie_breaker in self._get_default_css():
                self.stylesheet.add_source(
                    css, path=path, is_default_css=True, tie_breaker=tie_breaker
                )
            if self.CSS:
                try:
                    app_css_path = (
                        f"{inspect.getfile(self.__class__)}:{self.__class__.__name__}"
                    )
                except TypeError:
                    app_css_path = f"{self.__class__.__name__}"
                self.stylesheet.add_source(
                    self.CSS, path=app_css_path, is_default_css=False
                )
        except Exception as error:
            self._handle_exception(error)
            self._print_error_renderables()
            return

        if self.css_monitor:
            self.set_interval(0.25, self.css_monitor, name="css monitor")
            self.log.system("[b green]STARTED[/]", self.css_monitor)

        async def run_process_messages():
            """The main message loop, invoke below."""

            async def invoke_ready_callback() -> None:
                if ready_callback is not None:
                    ready_result = ready_callback()
                    if inspect.isawaitable(ready_result):
                        await ready_result

            try:
                try:
                    await self._dispatch_message(events.Compose(sender=self))
                    await self._dispatch_message(events.Mount(sender=self))
                finally:
                    self._mounted_event.set()

                Reactive._initialize_object(self)

                self.stylesheet.update(self)
                self.refresh()

                await self.animator.start()

            except Exception:
                await self.animator.stop()
                raise

            finally:
                self._running = True
                await self._ready()
                await invoke_ready_callback()

            try:
                await self._process_messages_loop()
            except asyncio.CancelledError:
                pass
            finally:
                self._running = False
                try:
                    await self.animator.stop()
                finally:
                    for timer in list(self._timers):
                        await timer.stop()

        self._running = True
        try:
            load_event = events.Load(sender=self)
            await self._dispatch_message(load_event)

            driver: Driver
            driver_class = cast(
                "type[Driver]",
                HeadlessDriver if headless else self.driver_class,
            )
            driver = self._driver = driver_class(self.console, self, size=terminal_size)

            if not self._exit:
                driver.start_application_mode()
                try:
                    if headless:
                        await run_process_messages()
                    else:
                        if self.devtools is not None:
                            devtools = self.devtools
                            assert devtools is not None
                            from .devtools.redirect_output import StdoutRedirector

                            redirector = StdoutRedirector(devtools)
                            with redirect_stderr(redirector):
                                with redirect_stdout(redirector):  # type: ignore
                                    await run_process_messages()
                        else:
                            null_file = _NullFile()
                            with redirect_stderr(null_file):
                                with redirect_stdout(null_file):
                                    await run_process_messages()

                finally:
                    driver.stop_application_mode()
        except Exception as error:
            self._handle_exception(error)

    async def _pre_process(self) -> None:
        pass

    async def _ready(self) -> None:
        """Called immediately prior to processing messages.

        May be used as a hook for any operations that should run first.

        """
        try:
            screenshot_timer = float(os.environ.get("TEXTUAL_SCREENSHOT", "0"))
        except ValueError:
            return

        screenshot_title = os.environ.get("TEXTUAL_SCREENSHOT_TITLE")

        if not screenshot_timer:
            return

        async def on_screenshot():
            """Used by docs plugin."""
            svg = self.export_screenshot(title=screenshot_title)
            self._screenshot = svg  # type: ignore
            self.exit()

        self.set_timer(screenshot_timer, on_screenshot, name="screenshot timer")

    async def _on_compose(self) -> None:
        try:
            widgets = list(self.compose())
        except TypeError as error:
            raise TypeError(
                f"{self!r} compose() returned an invalid response; {error}"
            ) from error
        await self.mount_all(widgets)

    def _on_idle(self) -> None:
        """Perform actions when there are no messages in the queue."""
        if self._require_stylesheet_update:
            nodes: set[DOMNode] = {
                child
                for node in self._require_stylesheet_update
                for child in node.walk_children(with_self=True)
            }
            self._require_stylesheet_update.clear()
            self.stylesheet.update_nodes(nodes, animate=True)

    def _register_child(
        self, parent: DOMNode, child: Widget, before: int | None, after: int | None
    ) -> None:
        """Register a widget as a child of another.

        Args:
            parent: Parent node.
            child: The child widget to register.
            widgets: The widget to register.
            before: A location to mount before.
            after: A location to mount after.
        """

        # Let's be 100% sure that we've not been asked to do a before and an
        # after at the same time. It's possible that we can remove this
        # check later on, but for the purposes of development right now,
        # it's likely a good idea to keep it here to check assumptions in
        # the rest of the code.
        if before is not None and after is not None:
            raise AppError("Only one of 'before' and 'after' may be specified.")

        # If we don't already know about this widget...
        if child not in self._registry:
            # Now to figure out where to place it. If we've got a `before`...
            if before is not None:
                # ...it's safe to NodeList._insert before that location.
                parent.children._insert(before, child)
            elif after is not None and after != -1:
                # In this case we've got an after. -1 holds the special
                # position (for now) of meaning "okay really what I mean is
                # do an append, like if I'd asked to add with no before or
                # after". So... we insert before the next item in the node
                # list, iff after isn't -1.
                parent.children._insert(after + 1, child)
            else:
                # At this point we appear to not be adding before or after,
                # or we've got a before/after value that really means
                # "please append". So...
                parent.children._append(child)

            # Now that the widget is in the NodeList of its parent, sort out
            # the rest of the admin.
            self._registry.add(child)
            child._attach(parent)
            child._post_register(self)
            child._start_messages()

    def _register(
        self,
        parent: DOMNode,
        *widgets: Widget,
        before: int | None = None,
        after: int | None = None,
    ) -> list[Widget]:
        """Register widget(s) so they may receive events.

        Args:
            parent: Parent node.
            *widgets: The widget(s) to register.
            before: A location to mount before.
            after: A location to mount after.
        Returns:
            List of modified widgets.

        """

        if not widgets:
            return []

        new_widgets = list(widgets)

        if before is not None or after is not None:
            # There's a before or after, which means there's going to be an
            # insertion, so make it easier to get the new things in the
            # correct order.
            new_widgets = reversed(new_widgets)

        apply_stylesheet = self.stylesheet.apply
        for widget in new_widgets:
            if not isinstance(widget, Widget):
                raise AppError(f"Can't register {widget!r}; expected a Widget instance")
            if widget not in self._registry:
                self._register_child(parent, widget, before, after)
                if widget.children:
                    self._register(widget, *widget.children)
                apply_stylesheet(widget)

        if not self._running:
            # If the app is not running, prevent awaiting of the widget tasks
            return []

        return list(widgets)

    def _unregister(self, widget: Widget) -> None:
        """Unregister a widget.

        Args:
            widget: A Widget to unregister
        """
        widget.reset_focus()
        if isinstance(widget._parent, Widget):
            widget._parent.children._remove(widget)
            widget._detach()
        self._registry.discard(widget)

    async def _disconnect_devtools(self):
        if self.devtools is not None:
            await self.devtools.disconnect()

    def _start_widget(self, parent: Widget, widget: Widget) -> None:
        """Start a widget (run it's task) so that it can receive messages.

        Args:
            parent: The parent of the Widget.
            widget: The Widget to start.
        """

        widget._attach(parent)
        widget._start_messages()
        self.app._registry.add(widget)

    def is_mounted(self, widget: Widget) -> bool:
        """Check if a widget is mounted.

        Args:
            widget: A widget.

        Returns:
            True of the widget is mounted.
        """
        return widget in self._registry

    async def _close_all(self) -> None:
        """Close all message pumps."""

        # Close all screens on the stack
        for screen in reversed(self._screen_stack):
            if screen._running:
                await self._prune_node(screen)

        self._screen_stack.clear()

        # Close pre-defined screens
        for screen in self.SCREENS.values():
            if isinstance(screen, Screen) and screen._running:
                await self._prune_node(screen)

        # Close any remaining nodes
        # Should be empty by now
        remaining_nodes = list(self._registry)
        for child in remaining_nodes:
            await child._close_messages()

    async def _shutdown(self) -> None:
        driver = self._driver
        self._running = False
        if driver is not None:
            driver.disable_input()
        await self._close_all()
        await self._close_messages()

        await self._dispatch_message(events.Unmount(sender=self))

        self._print_error_renderables()
        if self.devtools is not None and self.devtools.is_connected:
            await self._disconnect_devtools()

        if self._writer_thread is not None:
            self._writer_thread.stop()

    async def _on_exit_app(self) -> None:
        await self._message_queue.put(None)

    def refresh(self, *, repaint: bool = True, layout: bool = False) -> None:
        if self._screen_stack:
            self.screen.refresh(repaint=repaint, layout=layout)
        self.check_idle()

    def refresh_css(self, animate: bool = True) -> None:
        """Refresh CSS.

        Args:
            animate: Also execute CSS animations. Defaults to True.
        """
        stylesheet = self.app.stylesheet
        stylesheet.set_variables(self.get_css_variables())
        stylesheet.reparse()
        stylesheet.update(self.app, animate=animate)
        self.screen._refresh_layout(self.size, full=True)

    def _display(self, screen: Screen, renderable: RenderableType | None) -> None:
        """Display a renderable within a sync.

        Args:
            screen: Screen instance
            renderable: A Rich renderable.
        """

        try:
            if screen is not self.screen or renderable is None:
                return

            if self._running and not self._closed and not self.is_headless:
                console = self.console
                self._begin_update()
                try:
                    try:
                        console.print(renderable)
                    except Exception as error:
                        self._handle_exception(error)
                finally:
                    self._end_update()
                console.file.flush()
        finally:
            self.post_display_hook()

    def post_display_hook(self) -> None:
        """Called immediately after a display is done. Used in tests."""

    def get_widget_at(self, x: int, y: int) -> tuple[Widget, Region]:
        """Get the widget under the given coordinates.

        Args:
            x: X coordinate.
            y: Y coordinate.

        Returns:
            The widget and the widget's screen region.
        """
        return self.screen.get_widget_at(x, y)

    def bell(self) -> None:
        """Play the console 'bell'."""
        if not self.is_headless:
            self.console.bell()

    @property
    def _binding_chain(self) -> list[tuple[DOMNode, Bindings]]:
        """Get a chain of nodes and bindings to consider. If no widget is focused, returns the bindings from both the screen and the app level bindings. Otherwise, combines all the bindings from the currently focused node up the DOM to the root App.

        Returns:
            List of DOM nodes and their bindings.
        """
        focused = self.focused
        namespace_bindings: list[tuple[DOMNode, Bindings]]
        if focused is None:
            namespace_bindings = [
                (self.screen, self.screen._bindings),
                (self, self._bindings),
            ]
        else:
            namespace_bindings = [
                (node, node._bindings) for node in focused.ancestors_with_self
            ]
        return namespace_bindings

    async def check_bindings(self, key: str, priority: bool = False) -> bool:
        """Handle a key press.

        Args:
            key: A key.
            priority: If `True` check from `App` down, otherwise from focused up.

        Returns:
            True if the key was handled by a binding, otherwise False
        """
        for namespace, bindings in (
            reversed(self._binding_chain) if priority else self._binding_chain
        ):
            binding = bindings.keys.get(key)
            if binding is not None and binding.priority == priority:
                if await self.action(binding.action, namespace):
                    return True
        return False

    async def on_event(self, event: events.Event) -> None:
        # Handle input events that haven't been forwarded
        # If the event has been forwarded it may have bubbled up back to the App
        if isinstance(event, events.Compose):
            screen = Screen(id="_default")
            self._register(self, screen)
            self._screen_stack.append(screen)
            await super().on_event(event)

        elif isinstance(event, events.InputEvent) and not event.is_forwarded:
            if isinstance(event, events.MouseEvent):
                # Record current mouse position on App
                self.mouse_position = Offset(event.x, event.y)
                await self.screen._forward_event(event)
            elif isinstance(event, events.Key):
                if not await self.check_bindings(event.key, priority=True):
                    forward_target = self.focused or self.screen
                    await forward_target._forward_event(event)
            else:
                await self.screen._forward_event(event)

        elif isinstance(event, events.Paste):
            if self.focused is not None:
                await self.focused._forward_event(event)
        else:
            await super().on_event(event)

    async def action(
        self,
        action: str | tuple[str, tuple[str, ...]],
        default_namespace: object | None = None,
    ) -> bool:
        """Perform an action.

        Args:
            action: Action encoded in a string.
            default_namespace: Namespace to use if not provided in the action,
                or None to use app. Defaults to None.

        Returns:
            True if the event has handled.
        """
        print("ACTION", action, default_namespace)
        if isinstance(action, str):
            target, params = actions.parse(action)
        else:
            target, params = action
        implicit_destination = True
        if "." in target:
            destination, action_name = target.split(".", 1)
            if destination not in self._action_targets:
                raise ActionError(f"Action namespace {destination} is not known")
            action_target = getattr(self, destination)
            implicit_destination = True
        else:
            action_target = default_namespace or self
            action_name = target

        handled = await self._dispatch_action(action_target, action_name, params)
        if not handled and implicit_destination and not isinstance(action_target, App):
            handled = await self.app._dispatch_action(self.app, action_name, params)
        return handled

    async def _dispatch_action(
        self, namespace: object, action_name: str, params: Any
    ) -> bool:
        """Dispatch an action to an action method.

        Args:
            namespace: Namespace (object) of action.
            action_name: Name of the action.
            params: Action parameters.

        Returns:
            True if handled, otherwise False.
        """
        _rich_traceback_guard = True

        log(
            "<action>",
            namespace=namespace,
            action_name=action_name,
            params=params,
        )

        try:
            private_method = getattr(namespace, f"_action_{action_name}", None)
            if callable(private_method):
                await invoke(private_method, *params)
                return True
            public_method = getattr(namespace, f"action_{action_name}", None)
            if callable(public_method):
                await invoke(public_method, *params)
                return True
            log(
                f"<action> {action_name!r} has no target."
                f" Could not find methods '_action_{action_name}' or 'action_{action_name}'"
            )
        except SkipAction:
            # The action method raised this to explicitly not handle the action
            log(f"<action> {action_name!r} skipped.")
        return False

    async def _broker_event(
        self, event_name: str, event: events.Event, default_namespace: object | None
    ) -> bool:
        """Allow the app an opportunity to dispatch events to action system.

        Args:
            event_name: _description_
            event: An event object.
            default_namespace: The default namespace, where one isn't supplied.

        Returns:
            True if an action was processed.
        """
        try:
            style = getattr(event, "style")
        except AttributeError:
            return False
        try:
            _modifiers, action = extract_handler_actions(event_name, style.meta)
        except NoHandler:
            return False
        else:
            event.stop()
        if isinstance(action, (str, tuple)):
            await self.action(action, default_namespace=default_namespace)
        elif callable(action):
            await action()
        else:
            return False
        return True

    async def _on_update(self, message: messages.Update) -> None:
        message.stop()

    async def _on_layout(self, message: messages.Layout) -> None:
        message.stop()

    async def _on_key(self, event: events.Key) -> None:
        if not (await self.check_bindings(event.key)):
            await self.dispatch_key(event)

    async def _on_shutdown_request(self, event: events.ShutdownRequest) -> None:
        log("shutdown request")
        await self._close_messages()

    async def _on_resize(self, event: events.Resize) -> None:
        event.stop()
        await self.screen.post_message(event)

    def _detach_from_dom(self, widgets: list[Widget]) -> list[Widget]:
        """Detach a list of widgets from the DOM.

        Args:
            widgets: The list of widgets to detach from the DOM.

        Returns:
            The list of widgets that should be pruned.

        Note:
            A side-effect of calling this function is that each parent of
            each affected widget will be made to forget about the affected
            child.
        """

        # We've been given a list of widgets to remove, but removing those
        # will also result in other (descendent) widgets being removed. So
        # to start with let's get a list of everything that's not going to
        # be in the DOM by the time we've finished. Note that, at this
        # point, it's entirely possible that there will be duplicates.
        everything_to_remove: list[Widget] = []
        for widget in widgets:
            everything_to_remove.extend(
                widget.walk_children(
                    Widget, with_self=True, method="depth", reverse=True
                )
            )

        # Next up, let's quickly create a deduped collection of things to
        # remove and ensure that, if one of them is the focused widget,
        # focus gets moved to somewhere else.
        dedupe_to_remove = set(everything_to_remove)
        if self.screen.focused in dedupe_to_remove:
            self.screen._reset_focus(
                self.screen.focused,
                [to_remove for to_remove in dedupe_to_remove if to_remove.can_focus],
            )

        # Next, we go through the set of widgets we've been asked to remove
        # and try and find the minimal collection of widgets that will
        # result in everything else that should be removed, being removed.
        # In other words: find the smallest set of ancestors in the DOM that
        # will remove the widgets requested for removal, and also ensure
        # that all knock-on effects happen too.
        request_remove = set(widgets)
        pruned_remove = [
            widget for widget in widgets if request_remove.isdisjoint(widget.ancestors)
        ]

        # Now that we know that minimal set of widgets, we go through them
        # and get their parents to forget about them. This has the effect of
        # snipping each affected branch from the DOM.
        for widget in pruned_remove:
            if widget.parent is not None:
                widget.parent.children._remove(widget)

        # Return the list of widgets that should end up being sent off in a
        # prune event.
        return pruned_remove

    def _walk_children(self, root: Widget) -> Iterable[list[Widget]]:
        """Walk children depth first, generating widgets and a list of their siblings.

        Returns:
            The child widgets of root.

        """
        stack: list[Widget] = [root]
        pop = stack.pop
        push = stack.append

        while stack:
            widget = pop()
            children = [*widget.children, *widget._get_virtual_dom()]
            if children:
                yield children
            for child in widget.children:
                push(child)

    def _remove_nodes(self, widgets: list[Widget]) -> AwaitRemove:
        """Remove nodes from DOM, and return an awaitable that awaits cleanup.

        Args:
            widgets: List of nodes to remvoe.

        Returns:
            Awaitable that returns when the nodes have been fully removed.
        """

        async def prune_widgets_task(
            widgets: list[Widget], finished_event: asyncio.Event
        ) -> None:
            """Prune widgets as a background task.

            Args:
                widgets: Widgets to prune.
                finished_event: Event to set when complete.
            """
            try:
                await self._prune_nodes(widgets)
            finally:
                finished_event.set()
                self.refresh(layout=True)

        removed_widgets = self._detach_from_dom(widgets)

        finished_event = asyncio.Event()
        create_task(
            prune_widgets_task(removed_widgets, finished_event), name="prune nodes"
        )

        return AwaitRemove(finished_event)

    async def _prune_nodes(self, widgets: list[Widget]) -> None:
        """Remove nodes and children.

        Args:
            widgets: _description_
        """
        async with self._dom_lock:
            for widget in widgets:
                await self._prune_node(widget)

    async def _prune_node(self, root: Widget) -> None:
        """Remove a node and its children. Children are removed before parents.

        Args:
            root: Node to remove.
        """
        # Pruning a node that has been removed is a no-op
        if root not in self._registry:
            return

        node_children = list(self._walk_children(root))

        for children in reversed(node_children):
            # Closing children can be done asynchronously.
            close_messages = [
                child._close_messages(wait=True) for child in children if child._running
            ]
            # TODO: What if a message pump refuses to exit?
            if close_messages:
                await asyncio.gather(*close_messages)
                for child in children:
                    self._unregister(child)

        await root._close_messages(wait=True)
        self._unregister(root)

    async def action_check_bindings(self, key: str) -> None:
        if not await self.check_bindings(key, priority=True):
            await self.check_bindings(key, priority=False)

    async def action_quit(self) -> None:
        """Quit the app as soon as possible."""
        self.exit()

    async def action_bang(self) -> None:
        1 / 0

    async def action_bell(self) -> None:
        """Play the terminal 'bell'."""
        self.bell()

    async def action_focus(self, widget_id: str) -> None:
        """Focus the given widget.

        Args:
            widget_id: ID of widget to focus.
        """
        try:
            node = self.query(f"#{widget_id}").first()
        except NoMatches:
            pass
        else:
            if isinstance(node, Widget):
                self.set_focus(node)

    async def action_switch_screen(self, screen: str) -> None:
        """Switches to another screen.

        Args:
            screen: Name of the screen.
        """
        self.switch_screen(screen)

    async def action_push_screen(self, screen: str) -> None:
        """Pushes a screen on to the screen stack and makes it active.

        Args:
            screen: Name of the screen.
        """
        self.push_screen(screen)

    async def action_pop_screen(self) -> None:
        """Removes the topmost screen and makes the new topmost screen active."""
        self.pop_screen()

    async def action_back(self) -> None:
        try:
            self.pop_screen()
        except ScreenStackError:
            pass

    async def action_add_class_(self, selector: str, class_name: str) -> None:
        self.screen.query(selector).add_class(class_name)

    async def action_remove_class_(self, selector: str, class_name: str) -> None:
        self.screen.query(selector).remove_class(class_name)

    async def action_toggle_class(self, selector: str, class_name: str) -> None:
        self.screen.query(selector).toggle_class(class_name)

    def action_focus_next(self) -> None:
        """Focus the next widget."""
        self.screen.focus_next()

    def action_focus_previous(self) -> None:
        """Focus the previous widget."""
        self.screen.focus_previous()

    def _on_terminal_supports_synchronized_output(
        self, message: messages.TerminalSupportsSynchronizedOutput
    ) -> None:
        log.system("[b green]SynchronizedOutput mode is supported")
        self._sync_available = True

    def _begin_update(self) -> None:
        if self._sync_available:
            self.console.file.write(SYNC_START)

    def _end_update(self) -> None:
        if self._sync_available:
            self.console.file.write(SYNC_END)


_uvloop_init_done: bool = False


def _init_uvloop() -> None:
    """
    Import and install the `uvloop` asyncio policy, if available.
    This is done only once, even if the function is called multiple times.
    """
    global _uvloop_init_done

    if _uvloop_init_done:
        return

    try:
        import uvloop
    except ImportError:
        pass
    else:
        uvloop.install()

    _uvloop_init_done = True<|MERGE_RESOLUTION|>--- conflicted
+++ resolved
@@ -729,14 +729,9 @@
         Args:
             filename: Filename of SVG screenshot, or None to auto-generate
                 a filename with the date and time. Defaults to None.
-<<<<<<< HEAD
-            path (str, optional): Path to directory for output. Defaults to current working directory.
-            time_format (str | None, optional): Date and time format to use if filename is None.
+            path: Path to directory for output. Defaults to current working directory.
+            time_format: Date and time format to use if filename is None.
                 Defaults to a format like ISO 8601 with some reserved characters replaced with underscores.
-=======
-            path: Path to directory for output. Defaults to current working directory.
-            time_format: Time format to use if filename is None. Defaults to "%Y-%m-%d %X %f".
->>>>>>> c6909b76
 
         Returns:
             Filename of screenshot.
