"""
Style properties are descriptors which allow the ``Styles`` object to accept different types when
setting attributes. This gives the developer more freedom in how to express style information.

Descriptors also play nicely with Mypy, which is aware that attributes can have different types
when setting and getting.

"""

from __future__ import annotations

from typing import Iterable, NamedTuple, Sequence, TYPE_CHECKING

import rich.repr
from rich.color import Color
from rich.style import Style

from ._error_tools import friendly_list
from .constants import NULL_SPACING
from .errors import StyleTypeError, StyleValueError
from .scalar import (
    get_symbols,
    UNIT_SYMBOL,
    Unit,
    Scalar,
    ScalarOffset,
    ScalarParseError,
)
from .transition import Transition
from ..geometry import Spacing, SpacingDimensions

if TYPE_CHECKING:
    from ..layout import Layout
    from .styles import Styles
    from .styles import DockGroup
<<<<<<< HEAD
    from .._box import BoxType
=======
    from ..layouts.factory import LayoutName
>>>>>>> 833a4335


class ScalarProperty:
    """Descriptor for getting and setting scalar properties. Scalars are numeric values with a unit, e.g. "50vh"."""

    def __init__(
        self, units: set[Unit] | None = None, percent_unit: Unit = Unit.WIDTH
    ) -> None:
        self.units: set[Unit] = units or {*UNIT_SYMBOL}
        self.percent_unit = percent_unit
        super().__init__()

    def __set_name__(self, owner: Styles, name: str) -> None:
        self.name = name
        self.internal_name = f"_rule_{name}"

    def __get__(
        self, obj: Styles, objtype: type[Styles] | None = None
    ) -> Scalar | None:
        """Get the scalar property

        Args:
            obj (Styles): The ``Styles`` object
            objtype (type[Styles]): The ``Styles`` class

        Returns:
            The Scalar object or ``None`` if it's not set.
        """
        value = getattr(obj, self.internal_name)
        return value

    def __set__(self, obj: Styles, value: float | Scalar | str | None) -> None:
        """Set the scalar property

        Args:
            obj (Styles): The ``Styles`` object.
            value (float | Scalar | str | None): The value to set the scalar property to.
                You can directly pass a float value, which will be interpreted with
                a default unit of Cells. You may also provide a string such as ``"50%"``,
                as you might do when writing CSS. If a string with no units is supplied,
                Cells will be used as the unit. Alternatively, you can directly supply
                a ``Scalar`` object.

        Raises:
            StyleValueError: If the value is of an invalid type, uses an invalid unit, or
                cannot be parsed for any other reason.
        """
        if value is None:
            new_value = None
        elif isinstance(value, float):
            new_value = Scalar(float(value), Unit.CELLS, Unit.WIDTH)
        elif isinstance(value, Scalar):
            new_value = value
        elif isinstance(value, str):
            try:
                new_value = Scalar.parse(value)
            except ScalarParseError:
                raise StyleValueError("unable to parse scalar from {value!r}")
        else:
            raise StyleValueError("expected float, Scalar, or None")
        if new_value is not None and new_value.unit not in self.units:
            raise StyleValueError(
                f"{self.name} units must be one of {friendly_list(get_symbols(self.units))}"
            )
        if new_value is not None and new_value.is_percent:
            new_value = Scalar(float(new_value.value), self.percent_unit, Unit.WIDTH)
        setattr(obj, self.internal_name, new_value)
        obj.refresh()


class BoxProperty:
<<<<<<< HEAD
    """Descriptor for getting and setting outlines and borders along a single edge.
    For example "border-right", "outline-bottom", etc.
    """

=======
>>>>>>> 833a4335
    DEFAULT = ("", Style())

    def __set_name__(self, owner: Styles, name: str) -> None:
        self.internal_name = f"_rule_{name}"
        _type, edge = name.split("_")
        self._type = _type
        self.edge = edge

    def __get__(
        self, obj: Styles, objtype: type[Styles] | None = None
    ) -> tuple[BoxType, Style]:
        """Get the box property

        Args:
            obj (Styles): The ``Styles`` object
            objtype (type[Styles]): The ``Styles`` class

        Returns:
            A ``tuple[BoxType, Style]`` containing the string type of the box and
                it's style. Example types are "rounded", "solid", and "dashed".
        """
        value = getattr(obj, self.internal_name)
        return value or self.DEFAULT

    def __set__(self, obj: Styles, border: tuple[BoxType, str | Color | Style] | None):
        """Set the box property

        Args:
            obj (Styles): The ``Styles`` object.
            value (tuple[BoxType, str | Color | Style], optional): A 2-tuple containing the type of box to use,
                e.g. "dashed", and the ``Style`` to be used. You can supply the ``Style`` directly, or pass a
                ``str`` (e.g. ``"blue on #f0f0f0"`` ) or ``Color`` instead.

        Raises:
            StyleSyntaxError: If the string supplied for the color has invalid syntax.
        """
        if border is None:
            new_value = None
        else:
            _type, color = border
            if isinstance(color, str):
                new_value = (_type, Style.parse(color))
            elif isinstance(color, Color):
                new_value = (_type, Style.from_color(color))
            else:
                new_value = (_type, Style.from_color(Color.parse(color)))
        setattr(obj, self.internal_name, new_value)
        obj.refresh()


@rich.repr.auto
class Edges(NamedTuple):
    """Stores edges for border / outline."""

    top: tuple[BoxType, Style]
    right: tuple[BoxType, Style]
    bottom: tuple[BoxType, Style]
    left: tuple[BoxType, Style]

    def __rich_repr__(self) -> rich.repr.Result:
        top, right, bottom, left = self
        if top[0]:
            yield "top", top
        if right[0]:
            yield "right", right
        if bottom[0]:
            yield "bottom", bottom
        if left[0]:
            yield "left", left

    def spacing(self) -> tuple[int, int, int, int]:
        """Get spacing created by borders.

        Returns:
            tuple[int, int, int, int]: Spacing for top, right, bottom, and left.
        """
        top, right, bottom, left = self
        return (
            1 if top[0] else 0,
            1 if right[0] else 0,
            1 if bottom[0] else 0,
            1 if left[0] else 0,
        )


class BorderProperty:
    """Descriptor for getting and setting full borders and outlines."""

    def __set_name__(self, owner: Styles, name: str) -> None:
        self._properties = (
            f"{name}_top",
            f"{name}_right",
            f"{name}_bottom",
            f"{name}_left",
        )

    def __get__(self, obj: Styles, objtype: type[Styles] | None = None) -> Edges:
        """Get the border

        Args:
            obj (Styles): The ``Styles`` object
            objtype (type[Styles]): The ``Styles`` class

        Returns:
            An ``Edges`` object describing the type and style of each edge.
        """
        top, right, bottom, left = self._properties
        border = Edges(
            getattr(obj, top),
            getattr(obj, right),
            getattr(obj, bottom),
            getattr(obj, left),
        )
        return border

    def __set__(
        self,
        obj: Styles,
        border: Sequence[tuple[BoxType, str | Color | Style] | None]
        | tuple[BoxType, str | Color | Style]
        | None,
    ) -> None:
        """Set the border

        Args:
            obj (Styles): The ``Styles`` object.
            border (Sequence[tuple[BoxType, str | Color | Style] | None] | tuple[BoxType, str | Color | Style] | None):
                A ``tuple[BoxType, str | Color | Style]`` representing the type of box to use and the ``Style`` to apply
                to the box.
                Alternatively, you can supply a sequence of these tuples and they will be applied per-edge.
                If the sequence is of length 1, all edges will be decorated according to the single element.
                If the sequence is length 2, the first ``tuple`` will be applied to the top and bottom edges.
                If the sequence is length 4, the tuples will be applied to the edges in the order: top, right, bottom, left.

        Raises:
            StyleValueError: When the supplied ``tuple`` is not of valid length (1, 2, or 4).
        """
        top, right, bottom, left = self._properties
        obj.refresh()
        if border is None:
            setattr(obj, top, None)
            setattr(obj, right, None)
            setattr(obj, bottom, None)
            setattr(obj, left, None)
            return
        if isinstance(border, tuple):
            setattr(obj, top, border)
            setattr(obj, right, border)
            setattr(obj, bottom, border)
            setattr(obj, left, border)
            return
        count = len(border)
        if count == 1:
            _border = border[0]
            setattr(obj, top, _border)
            setattr(obj, right, _border)
            setattr(obj, bottom, _border)
            setattr(obj, left, _border)
        elif count == 2:
            _border1, _border2 = border
            setattr(obj, top, _border1)
            setattr(obj, right, _border1)
            setattr(obj, bottom, _border2)
            setattr(obj, left, _border2)
        elif count == 4:
            _border1, _border2, _border3, _border4 = border
            setattr(obj, top, _border1)
            setattr(obj, right, _border2)
            setattr(obj, bottom, _border3)
            setattr(obj, left, _border4)
        else:
            raise StyleValueError("expected 1, 2, or 4 values")


class StyleProperty:
<<<<<<< HEAD
    """Descriptor for getting and setting full borders and outlines."""

=======
>>>>>>> 833a4335
    DEFAULT_STYLE = Style()

    def __set_name__(self, owner: Styles, name: str) -> None:
        self._color_name = f"_rule_{name}_color"
        self._bgcolor_name = f"_rule_{name}_background"
        self._style_name = f"_rule_{name}_style"

    def __get__(self, obj: Styles, objtype: type[Styles] | None = None) -> Style:
        """Get the Style

        Args:
            obj (Styles): The ``Styles`` object
            objtype (type[Styles]): The ``Styles`` class

        Returns:
            A ``Style`` object.
        """
        color = getattr(obj, self._color_name)
        bgcolor = getattr(obj, self._bgcolor_name)
        style = Style.from_color(color, bgcolor)
        style_flags = getattr(obj, self._style_name)
        if style_flags:
            style += style_flags
        return style

    def __set__(self, obj: Styles, style: Style | str | None):
        """Set the Style

        Args:
            obj (Styles): The ``Styles`` object.
            style (Style | str, optional): You can supply the ``Style`` directly, or a
                string (e.g. ``"blue on #f0f0f0"``).

        Raises:
            StyleSyntaxError: When the supplied style string has invalid syntax.
        """
        obj.refresh()
        if style is None:
            setattr(obj, self._color_name, None)
            setattr(obj, self._bgcolor_name, None)
            setattr(obj, self._style_name, None)
        elif isinstance(style, Style):
            setattr(obj, self._color_name, style.color)
            setattr(obj, self._bgcolor_name, style.bgcolor)
            setattr(obj, self._style_name, style.without_color)
        elif isinstance(style, str):
            new_style = Style.parse(style)
            setattr(obj, self._color_name, new_style.color)
            setattr(obj, self._bgcolor_name, new_style.bgcolor)
            setattr(obj, self._style_name, new_style.without_color)


class SpacingProperty:
    """Descriptor for getting and setting spacing properties (e.g. padding and margin)."""

    def __set_name__(self, owner: Styles, name: str) -> None:
        self._internal_name = f"_rule_{name}"

    def __get__(self, obj: Styles, objtype: type[Styles] | None = None) -> Spacing:
        """Get the Spacing

        Args:
            obj (Styles): The ``Styles`` object
            objtype (type[Styles]): The ``Styles`` class

        Returns:
            Spacing: The Spacing. If unset, returns the null spacing ``(0, 0, 0, 0)``.
        """
        return getattr(obj, self._internal_name) or NULL_SPACING

<<<<<<< HEAD
    def __set__(self, obj: Styles, spacing: SpacingDimensions):
        """Set the Spacing

        Args:
            obj (Styles): The ``Styles`` object.
            style (Style | str, optional): You can supply the ``Style`` directly, or a
                string (e.g. ``"blue on #f0f0f0"``).

        Raises:
            ValueError: When the value is malformed, e.g. a ``tuple`` with a length that is
                not 1, 2, or 4.
        """
        obj.refresh(True)
=======
    def __set__(self, obj: Styles, spacing: SpacingDimensions) -> Spacing:
        obj.refresh(layout=True)
>>>>>>> 833a4335
        spacing = Spacing.unpack(spacing)
        setattr(obj, self._internal_name, spacing)


class DocksProperty:
    """Descriptor for getting and setting the docks property. This property
    is used to define docks and their location on screen.
    """

    def __get__(
        self, obj: Styles, objtype: type[Styles] | None = None
    ) -> tuple[DockGroup, ...]:
        """Get the Docks property

        Args:
            obj (Styles): The ``Styles`` object.
            objtype (type[Styles]): The ``Styles`` class.

        Returns:
            tuple[DockGroup, ...]: A ``tuple`` containing the defined docks.
        """
        return obj._rule_docks or ()

<<<<<<< HEAD
    def __set__(self, obj: Styles, docks: Iterable[DockGroup] | None):
        """Set the Docks property

        Args:
            obj (Styles): The ``Styles`` object.
            docks (Iterable[DockGroup]): Iterable of DockGroups
        """
        obj.refresh(True)
=======
    def __set__(
        self, obj: Styles, docks: Iterable[DockGroup] | None
    ) -> Iterable[DockGroup] | None:
        obj.refresh(layout=True)
>>>>>>> 833a4335
        if docks is None:
            obj._rule_docks = None
        else:
            obj._rule_docks = tuple(docks)


class DockProperty:
    """Descriptor for getting and setting the dock property. The dock property
    allows you to specify which dock you wish a Widget to be attached to. This
    should be used in conjunction with the "docks" property which lets you define
    the docks themselves, and where they are located on screen.
    """

    def __get__(self, obj: Styles, objtype: type[Styles] | None = None) -> str:
        """Get the Dock property

        Args:
            obj (Styles): The ``Styles`` object.
            objtype (type[Styles]): The ``Styles`` class.

        Returns:
            str: The dock name as a string, or "" if the rule is not set.
        """
        return obj._rule_dock or ""

<<<<<<< HEAD
    def __set__(self, obj: Styles, spacing: str | None):
        """Set the Dock property

        Args:
            obj (Styles): The ``Styles`` object
            spacing (str | None): The spacing to use.
        """
        obj.refresh(True)
=======
    def __set__(self, obj: Styles, spacing: str | None) -> str | None:
        obj.refresh(layout=True)
>>>>>>> 833a4335
        obj._rule_dock = spacing


class LayoutProperty:
    """Descriptor for getting and setting layout."""

    def __set_name__(self, owner: Styles, name: str) -> None:
        self._internal_name = f"_rule_{name}"

    def __get__(self, obj: Styles, objtype: type[Styles] | None = None) -> Layout:
        """
        Args:
            obj (Styles): The Styles object
            objtype (type[Styles]): The Styles class
        Returns:
            The ``Layout`` object.
        """
        return getattr(obj, self._internal_name)

    def __set__(self, obj: Styles, layout: LayoutName | Layout):
        """
        Args:
            obj (Styles): The Styles object.
            layout (LayoutName | Layout): The layout to use. You can supply a ``LayoutName``
                (a string literal such as ``"dock"``) or a ``Layout`` object.
        """
        from ..layouts.factory import get_layout, Layout  # Prevents circular import

        obj.refresh(layout=True)
        if isinstance(layout, Layout):
            new_layout = layout
        else:
            new_layout = get_layout(layout)
        setattr(obj, self._internal_name, new_layout)


class OffsetProperty:
    """Descriptor for getting and setting the offset property.
    Offset consists of two values, x and y, that a widget's position
    will be adjusted by before it is rendered.
    """

    def __set_name__(self, owner: Styles, name: str) -> None:
        self._internal_name = f"_rule_{name}"

    def __get__(self, obj: Styles, objtype: type[Styles] | None = None) -> ScalarOffset:
        """Get the offset

        Args:
            obj (Styles): The ``Styles`` object.
            objtype (type[Styles]): The ``Styles`` class.

        Returns:
            ScalarOffset: The ``ScalarOffset`` indicating the adjustment that
                will be made to widget position prior to it being rendered.
        """
        return getattr(obj, self._internal_name) or ScalarOffset(
            Scalar.from_number(0), Scalar.from_number(0)
        )

<<<<<<< HEAD
    def __set__(self, obj: Styles, offset: tuple[int | str, int | str] | ScalarOffset):
        """Set the offset

        Args:
            obj: The ``Styles`` class
            offset: A ScalarOffset object, or a 2-tuple of the form ``(x, y)`` indicating
                the x and y offsets. When the ``tuple`` form is used, x and y can be specified
                as either ``int`` or ``str``. The string format allows you to also specify
                any valid scalar unit e.g. ``("0.5vw", "0.5vh")``.

        Raises:
            ScalarParseError: If any of the string values supplied in the 2-tuple cannot
                be parsed into a Scalar. For example, if you specify an non-existent unit.
        """
        obj.refresh(True)
=======
    def __set__(
        self, obj: Styles, offset: tuple[int | str, int | str] | ScalarOffset
    ) -> tuple[int | str, int | str] | ScalarOffset:
        obj.refresh(layout=True)
>>>>>>> 833a4335
        if isinstance(offset, ScalarOffset):
            setattr(obj, self._internal_name, offset)
            return offset
        x, y = offset
        scalar_x = (
            Scalar.parse(x, Unit.WIDTH)
            if isinstance(x, str)
            else Scalar(float(x), Unit.CELLS, Unit.WIDTH)
        )
        scalar_y = (
            Scalar.parse(y, Unit.HEIGHT)
            if isinstance(y, str)
            else Scalar(float(y), Unit.CELLS, Unit.HEIGHT)
        )
        _offset = ScalarOffset(scalar_x, scalar_y)
        setattr(obj, self._internal_name, _offset)


class IntegerProperty:
    """Descriptor for getting and setting integer properties"""

    def __set_name__(self, owner: Styles, name: str) -> None:
        self._name = name
        self._internal_name = f"_{name}"

    def __get__(self, obj: Styles, objtype: type[Styles] | None = None) -> int:
        """Get the integer property, or the default ``0`` if not set.

        Args:
            obj (Styles): The ``Styles`` object.
            objtype (type[Styles]): The ``Styles`` class.

        Returns:
            int: The integer property value
        """
        return getattr(obj, self._internal_name, 0)

    def __set__(self, obj: Styles, value: int):
        """Set the integer property

        Args:
            obj: The ``Styles`` object
            value: The value to set the integer to

        Raises:
            StyleTypeError: If the supplied value is not an integer.
        """
        obj.refresh()
        if not isinstance(value, int):
            raise StyleTypeError(f"{self._name} must be an integer")
        setattr(obj, self._internal_name, value)


class StringEnumProperty:
    """Descriptor for getting and setting string properties and ensuring that the set
    value belongs in the set of valid values.
    """

    def __init__(self, valid_values: set[str], default: str) -> None:
        self._valid_values = valid_values
        self._default = default

    def __set_name__(self, owner: Styles, name: str) -> None:
        self._name = name
        self._internal_name = f"_rule_{name}"

    def __get__(self, obj: Styles, objtype: type[Styles] | None = None) -> str:
        """Get the string property, or the default value if it's not set

        Args:
            obj (Styles): The ``Styles`` object.
            objtype (type[Styles]): The ``Styles`` class.

        Returns:
            str: The string property value
        """
        return getattr(obj, self._internal_name, None) or self._default

    def __set__(self, obj: Styles, value: str | None = None):
        """Set the string property and ensure it is in the set of allowed values.

        Args:
            obj (Styles): The ``Styles`` object
            value (str, optional): The string value to set the property to.

        Raises:
            StyleValueError: If the value is not in the set of valid values.
        """
        obj.refresh()
        if value is not None:
            if value not in self._valid_values:
                raise StyleValueError(
                    f"{self._name} must be one of {friendly_list(self._valid_values)}"
                )
        setattr(obj, self._internal_name, value)


class NameProperty:
    """Descriptor for getting and setting name properties."""

    def __set_name__(self, owner: Styles, name: str) -> None:
        self._name = name
        self._internal_name = f"_rule_{name}"

    def __get__(self, obj: Styles, objtype: type[Styles] | None) -> str:
        """Get the name property

        Args:
            obj (Styles): The ``Styles`` object.
            objtype (type[Styles]): The ``Styles`` class.

        Returns:
            str: The name
        """
        return getattr(obj, self._internal_name) or ""

<<<<<<< HEAD
    def __set__(self, obj: Styles, name: str | None):
        """Set the name property

        Args:
            obj: The ``Styles`` object
            name: The name to set the property to

        Raises:
            StyleTypeError: If the value is not a ``str``.
        """
        obj.refresh(True)
=======
    def __set__(self, obj: Styles, name: str | None) -> str | None:
        obj.refresh(layout=True)
>>>>>>> 833a4335
        if not isinstance(name, str):
            raise StyleTypeError(f"{self._name} must be a str")
        setattr(obj, self._internal_name, name)


class NameListProperty:
    def __set_name__(self, owner: Styles, name: str) -> None:
        self._name = name
        self._internal_name = f"_rule_{name}"

    def __get__(
        self, obj: Styles, objtype: type[Styles] | None = None
    ) -> tuple[str, ...]:
        return getattr(obj, self._internal_name, None) or ()

    def __set__(
        self, obj: Styles, names: str | tuple[str] | None = None
    ) -> str | tuple[str] | None:
        obj.refresh(layout=True)
        names_value: tuple[str, ...] | None = None
        if isinstance(names, str):
            names_value = tuple(name.strip().lower() for name in names.split(" "))
        elif isinstance(names, tuple):
            names_value = names
        elif names is None:
            names_value = None
        setattr(obj, self._internal_name, names_value)
        return names


class ColorProperty:
    """Descriptor for getting and setting color properties."""

    def __set_name__(self, owner: Styles, name: str) -> None:
        self._name = name
        self._internal_name = f"_rule_{name}"

    def __get__(self, obj: Styles, objtype: type[Styles] | None = None) -> Color:
        """Get the ``Color``, or ``Color.default()`` if no color is set.

        Args:
            obj (Styles): The ``Styles`` object.
            objtype (type[Styles]): The ``Styles`` class.

        Returns:
            Color: The Color
        """
        return getattr(obj, self._internal_name, None) or Color.default()

    def __set__(self, obj: Styles, color: Color | str | None):
        """Set the Color

        Args:
            obj (Styles): The ``Styles`` object
            color (Color | str | None): The color to set. Pass a ``Color`` instance directly,
                or pass a ``str`` which will be parsed into a color (e.g. ``"red""``, ``"rgb(20, 50, 80)"``,
                ``"#f4e32d"``).

        Raises:
            ColorParseError: When the color string is invalid.
        """
        obj.refresh()
        if color is None:
            setattr(self, self._internal_name, None)
        else:
            if isinstance(color, Color):
                setattr(self, self._internal_name, color)
            elif isinstance(color, str):
                new_color = Color.parse(color)
                setattr(self, self._internal_name, new_color)


class StyleFlagsProperty:
<<<<<<< HEAD
    """Descriptor for getting and set style flag properties (e.g. ``bold italic underline``)."""

=======
>>>>>>> 833a4335
    _VALID_PROPERTIES = {
        "not",
        "bold",
        "italic",
        "underline",
        "overline",
        "strike",
        "b",
        "i",
        "u",
        "o",
    }

    def __set_name__(self, owner: Styles, name: str) -> None:
        self._name = name
        self._internal_name = f"_rule_{name}"

    def __get__(self, obj: Styles, objtype: type[Styles] | None = None) -> Style:
        """Get the ``Style``

        Args:
            obj (Styles): The ``Styles`` object.
            objtype (type[Styles]): The ``Styles`` class.

        Returns:
            Style: The ``Style`` object
        """
        return getattr(obj, self._internal_name, None) or Style.null()

    def __set__(self, obj: Styles, style_flags: str | None):
        """Set the style using a style flag string

        Args:
            obj (Styles): The ``Styles`` object.
            style_flags (str, optional): The style flags to set as a string. For example,
                ``"bold italic"``.

        Raises:
            StyleValueError: If the value is an invalid style flag
        """
        obj.refresh()
        if style_flags is None:
            setattr(self, self._internal_name, None)
        else:
            words = [word.strip() for word in style_flags.split(" ")]
            valid_word = self._VALID_PROPERTIES.__contains__
            for word in words:
                if not valid_word(word):
                    raise StyleValueError(
                        f"unknown word {word!r} in style flags, "
                        f"valid values are {friendly_list(self._VALID_PROPERTIES)}"
                    )
            style = Style.parse(style_flags)
            setattr(obj, self._internal_name, style)


class TransitionsProperty:
    """Descriptor for getting transitions properties"""

    def __set_name__(self, owner: Styles, name: str) -> None:
        self._name = name
        self._internal_name = f"_rule_{name}"

    def __get__(
        self, obj: Styles, objtype: type[Styles] | None = None
    ) -> dict[str, Transition]:
        """Get a mapping of properties to the the transitions applied to them.

        Args:
            obj (Styles): The ``Styles`` object.
            objtype (type[Styles]): The ``Styles`` class.

        Returns:
            dict[str, Transition]: A ``dict`` mapping property names to the ``Transition`` applied to them.
                e.g. ``{"offset": Transition(...), ...}``. If no transitions have been set, an empty ``dict``
                is returned.
        """
        return getattr(obj, self._internal_name, None) or {}<|MERGE_RESOLUTION|>--- conflicted
+++ resolved
@@ -33,11 +33,8 @@
     from ..layout import Layout
     from .styles import Styles
     from .styles import DockGroup
-<<<<<<< HEAD
     from .._box import BoxType
-=======
     from ..layouts.factory import LayoutName
->>>>>>> 833a4335
 
 
 class ScalarProperty:
@@ -109,13 +106,10 @@
 
 
 class BoxProperty:
-<<<<<<< HEAD
     """Descriptor for getting and setting outlines and borders along a single edge.
     For example "border-right", "outline-bottom", etc.
     """
 
-=======
->>>>>>> 833a4335
     DEFAULT = ("", Style())
 
     def __set_name__(self, owner: Styles, name: str) -> None:
@@ -291,11 +285,8 @@
 
 
 class StyleProperty:
-<<<<<<< HEAD
     """Descriptor for getting and setting full borders and outlines."""
 
-=======
->>>>>>> 833a4335
     DEFAULT_STYLE = Style()
 
     def __set_name__(self, owner: Styles, name: str) -> None:
@@ -366,7 +357,6 @@
         """
         return getattr(obj, self._internal_name) or NULL_SPACING
 
-<<<<<<< HEAD
     def __set__(self, obj: Styles, spacing: SpacingDimensions):
         """Set the Spacing
 
@@ -379,11 +369,7 @@
             ValueError: When the value is malformed, e.g. a ``tuple`` with a length that is
                 not 1, 2, or 4.
         """
-        obj.refresh(True)
-=======
-    def __set__(self, obj: Styles, spacing: SpacingDimensions) -> Spacing:
         obj.refresh(layout=True)
->>>>>>> 833a4335
         spacing = Spacing.unpack(spacing)
         setattr(obj, self._internal_name, spacing)
 
@@ -407,7 +393,6 @@
         """
         return obj._rule_docks or ()
 
-<<<<<<< HEAD
     def __set__(self, obj: Styles, docks: Iterable[DockGroup] | None):
         """Set the Docks property
 
@@ -415,13 +400,7 @@
             obj (Styles): The ``Styles`` object.
             docks (Iterable[DockGroup]): Iterable of DockGroups
         """
-        obj.refresh(True)
-=======
-    def __set__(
-        self, obj: Styles, docks: Iterable[DockGroup] | None
-    ) -> Iterable[DockGroup] | None:
         obj.refresh(layout=True)
->>>>>>> 833a4335
         if docks is None:
             obj._rule_docks = None
         else:
@@ -447,7 +426,6 @@
         """
         return obj._rule_dock or ""
 
-<<<<<<< HEAD
     def __set__(self, obj: Styles, spacing: str | None):
         """Set the Dock property
 
@@ -455,11 +433,7 @@
             obj (Styles): The ``Styles`` object
             spacing (str | None): The spacing to use.
         """
-        obj.refresh(True)
-=======
-    def __set__(self, obj: Styles, spacing: str | None) -> str | None:
         obj.refresh(layout=True)
->>>>>>> 833a4335
         obj._rule_dock = spacing
 
 
@@ -520,7 +494,6 @@
             Scalar.from_number(0), Scalar.from_number(0)
         )
 
-<<<<<<< HEAD
     def __set__(self, obj: Styles, offset: tuple[int | str, int | str] | ScalarOffset):
         """Set the offset
 
@@ -535,13 +508,7 @@
             ScalarParseError: If any of the string values supplied in the 2-tuple cannot
                 be parsed into a Scalar. For example, if you specify an non-existent unit.
         """
-        obj.refresh(True)
-=======
-    def __set__(
-        self, obj: Styles, offset: tuple[int | str, int | str] | ScalarOffset
-    ) -> tuple[int | str, int | str] | ScalarOffset:
         obj.refresh(layout=True)
->>>>>>> 833a4335
         if isinstance(offset, ScalarOffset):
             setattr(obj, self._internal_name, offset)
             return offset
@@ -658,7 +625,6 @@
         """
         return getattr(obj, self._internal_name) or ""
 
-<<<<<<< HEAD
     def __set__(self, obj: Styles, name: str | None):
         """Set the name property
 
@@ -669,11 +635,7 @@
         Raises:
             StyleTypeError: If the value is not a ``str``.
         """
-        obj.refresh(True)
-=======
-    def __set__(self, obj: Styles, name: str | None) -> str | None:
         obj.refresh(layout=True)
->>>>>>> 833a4335
         if not isinstance(name, str):
             raise StyleTypeError(f"{self._name} must be a str")
         setattr(obj, self._internal_name, name)
@@ -747,11 +709,8 @@
 
 
 class StyleFlagsProperty:
-<<<<<<< HEAD
     """Descriptor for getting and set style flag properties (e.g. ``bold italic underline``)."""
 
-=======
->>>>>>> 833a4335
     _VALID_PROPERTIES = {
         "not",
         "bold",
