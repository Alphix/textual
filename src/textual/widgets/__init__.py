--- conflicted
+++ resolved
@@ -8,7 +8,6 @@
 # but also to the `__init__.pyi` file in this same folder - otherwise text editors and type checkers won't
 # be able to "see" them.
 if typing.TYPE_CHECKING:
-
     from ._button import Button
     from ._checkbox import Checkbox
     from ._data_table import DataTable
@@ -17,16 +16,17 @@
     from ._header import Header
     from ._input import Input
     from ._label import Label
+    from ._list_item import ListItem
     from ._list_view import ListView
-    from ._list_item import ListItem
+    from ._placeholder import Placeholder
     from ._pretty import Pretty
-    from ._placeholder import Placeholder
     from ._static import Static
     from ._text_log import TextLog
     from ._tree import Tree
     from ._tree_node import TreeNode
     from ._welcome import Welcome
     from ..widget import Widget
+
 
 __all__ = [
     "Button",
@@ -35,13 +35,10 @@
     "DirectoryTree",
     "Footer",
     "Header",
-<<<<<<< HEAD
+    "Input",
+    "Label",
     "ListItem",
     "ListView",
-=======
-    "Input",
->>>>>>> 10a3fb1d
-    "Label",
     "Placeholder",
     "Pretty",
     "Static",
