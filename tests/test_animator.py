from __future__ import annotations

from dataclasses import dataclass
from unittest.mock import Mock

import pytest

from textual._animator import Animator, SimpleAnimation
from textual._easing import EASING, DEFAULT_EASING


class Animatable:
    """An animatable object."""

    def __init__(self, value):
        self.value = value

    def blend(self, destination: Animatable, factor: float) -> Animatable:
        return Animatable(self.value + (destination.value - self.value) * factor)


@dataclass
class AnimateTest:
    """An object with animatable properties."""

    foo: float | None = 0.0  # Plain float that may be set to None on final_value
    bar: Animatable = Animatable(0)  # A mock object supporting the animatable protocol


def test_simple_animation():
    """Test an animation from one float to another."""

    # Thing that may be animated
    animate_test = AnimateTest()

    # Fake wall-clock time
    time = 100.0

    # Object that does the animation
    animation = SimpleAnimation(
        animate_test,
        "foo",
        time,
        3.0,
        start_value=20.0,
        end_value=50.0,
        final_value=None,
        easing=lambda x: x,
    )

    assert animate_test.foo == 0.0

    assert animation(time) is False
    assert animate_test.foo == 20.0

    assert animation(time + 1.0) is False
    assert animate_test.foo == 30.0

    assert animation(time + 2.0) is False
    assert animate_test.foo == 40.0

    assert animation(time + 2.9) is False  # Not quite final value
    assert pytest.approx(animate_test.foo, 49.0)

    assert animation(time + 3.0) is True  # True to indicate animation is complete
    assert animate_test.foo is None  # This is final_value

    assert animation(time + 3.0) is True
    assert animate_test.foo is None


def test_simple_animation_duration_zero():
    """Test animation handles duration of 0."""

    # Thing that may be animated
    animatable = AnimateTest()

    # Fake wall-clock time
    time = 100.0

    # Object that does the animation
    animation = SimpleAnimation(
        animatable,
        "foo",
        time,
        0.0,
        start_value=20.0,
        end_value=50.0,
        final_value=50.0,
        easing=lambda x: x,
    )

    assert animation(time) is True  # Duration is 0, so this is last value
    assert animatable.foo == 50.0

    assert animation(time + 1.0) is True
    assert animatable.foo == 50.0


def test_simple_animation_reverse():
    """Test an animation from one float to another, where the end value is less than the start."""

    # Thing that may be animated
    animate_Test = AnimateTest()

    # Fake wall-clock time
    time = 100.0

    # Object that does the animation
    animation = SimpleAnimation(
        animate_Test,
        "foo",
        time,
        3.0,
        start_value=50.0,
        end_value=20.0,
        final_value=20.0,
        easing=lambda x: x,
    )

    assert animation(time) is False
    assert animate_Test.foo == 50.0

    assert animation(time + 1.0) is False
    assert animate_Test.foo == 40.0

    assert animation(time + 2.0) is False
    assert animate_Test.foo == 30.0

    assert animation(time + 3.0) is True
    assert animate_Test.foo == 20.0


def test_animatable():
    """Test SimpleAnimation works with the Animatable protocol"""

    animate_test = AnimateTest()

    # Fake wall-clock time
    time = 100.0

    # Object that does the animation
    animation = SimpleAnimation(
        animate_test,
        "bar",
        time,
        3.0,
        start_value=Animatable(20.0),
        end_value=Animatable(50.0),
        final_value=Animatable(50.0),
        easing=lambda x: x,
    )

    assert animation(time) is False
    assert animate_test.bar.value == 20.0

    assert animation(time + 1.0) is False
    assert animate_test.bar.value == 30.0

    assert animation(time + 2.0) is False
    assert animate_test.bar.value == 40.0

    assert animation(time + 2.9) is False
    assert pytest.approx(animate_test.bar.value, 49.0)

    assert animation(time + 3.0) is True  # True to indicate animation is complete
    assert animate_test.bar.value == 50.0


class MockAnimator(Animator):
    """A mock animator."""

    def __init__(self, *args) -> None:
        super().__init__(*args)
        self._time = 0.0
        self._on_animation_frame_called = False

    def on_animation_frame(self):
        self._on_animation_frame_called = True

    def _get_time(self):
        return self._time


<<<<<<< HEAD
def test_animator():
=======
async def test_animator():
>>>>>>> db216d15
    target = Mock()
    animator = MockAnimator(target)
    animate_test = AnimateTest()

    # Animate attribute "foo" on animate_test to 100.0 in 10 seconds
    animator.animate(animate_test, "foo", 100.0, duration=10.0)

    expected = SimpleAnimation(
        animate_test,
        "foo",
        0.0,
        duration=10.0,
        start_value=0.0,
        end_value=100.0,
        final_value=100.0,
        easing=EASING[DEFAULT_EASING],
    )
    assert animator._animations[(id(animate_test), "foo")] == expected
    assert not animator._on_animation_frame_called

    await animator()
    assert animate_test.foo == 0

    animator._time = 5
    await animator()
    assert animate_test.foo == 50

    # New animation in the middle of an existing one
    animator.animate(animate_test, "foo", 200, duration=1)
    assert animate_test.foo == 50

    animator._time = 6
    await animator()
    assert animate_test.foo == 200


def test_bound_animator():
    target = Mock()
    animator = MockAnimator(target)
    animate_test = AnimateTest()

    # Bind an animator so it animates attributes on the given object
    bound_animator = animator.bind(animate_test)

    # Animate attribute "foo" on animate_test to 100.0 in 10 seconds
    bound_animator("foo", 100.0, duration=10)

    expected = SimpleAnimation(
        animate_test,
        "foo",
        0,
        duration=10,
        start_value=0,
        end_value=100,
        final_value=100,
        easing=EASING[DEFAULT_EASING],
    )
    assert animator._animations[(id(animate_test), "foo")] == expected


<<<<<<< HEAD
def test_animator_on_complete_callback_not_fired_before_duration_ends():
=======
async def test_animator_on_complete_callback_not_fired_before_duration_ends():
>>>>>>> db216d15
    callback = Mock()
    animate_test = AnimateTest()
    animator = MockAnimator(Mock())

    animator.animate(animate_test, "foo", 200, duration=10, on_complete=callback)

    animator._time = 9
<<<<<<< HEAD
    animator()
=======
    await animator()
>>>>>>> db216d15

    assert not callback.called


<<<<<<< HEAD
def test_animator_on_complete_callback_fired_at_duration():
=======
async def test_animator_on_complete_callback_fired_at_duration():
>>>>>>> db216d15
    callback = Mock()
    animate_test = AnimateTest()
    animator = MockAnimator(Mock())

    animator.animate(animate_test, "foo", 200, duration=10, on_complete=callback)

    animator._time = 10
<<<<<<< HEAD
    animator()

    callback.assert_called_once_with()


def test_animator_delay():
    callback = Mock()
    animate_test = AnimateTest()
    animator = MockAnimator(Mock())

    animator.animate(animate_test, "foo", 200, duration=10, on_complete=callback, delay=2.0)

    # on_complete callback hasn't been called at 11 seconds,
    # since delay=2, and duration=10. It will be called at 12s.
    animator._time = 11
    animator()
    assert not callback.called

    animator._time = 13
    animator()
=======
    await animator()

>>>>>>> db216d15
    callback.assert_called_once_with()<|MERGE_RESOLUTION|>--- conflicted
+++ resolved
@@ -182,11 +182,7 @@
         return self._time
 
 
-<<<<<<< HEAD
-def test_animator():
-=======
 async def test_animator():
->>>>>>> db216d15
     target = Mock()
     animator = MockAnimator(target)
     animate_test = AnimateTest()
@@ -247,11 +243,7 @@
     assert animator._animations[(id(animate_test), "foo")] == expected
 
 
-<<<<<<< HEAD
-def test_animator_on_complete_callback_not_fired_before_duration_ends():
-=======
 async def test_animator_on_complete_callback_not_fired_before_duration_ends():
->>>>>>> db216d15
     callback = Mock()
     animate_test = AnimateTest()
     animator = MockAnimator(Mock())
@@ -259,20 +251,12 @@
     animator.animate(animate_test, "foo", 200, duration=10, on_complete=callback)
 
     animator._time = 9
-<<<<<<< HEAD
-    animator()
-=======
-    await animator()
->>>>>>> db216d15
+    await animator()
 
     assert not callback.called
 
 
-<<<<<<< HEAD
-def test_animator_on_complete_callback_fired_at_duration():
-=======
 async def test_animator_on_complete_callback_fired_at_duration():
->>>>>>> db216d15
     callback = Mock()
     animate_test = AnimateTest()
     animator = MockAnimator(Mock())
@@ -280,29 +264,6 @@
     animator.animate(animate_test, "foo", 200, duration=10, on_complete=callback)
 
     animator._time = 10
-<<<<<<< HEAD
-    animator()
-
-    callback.assert_called_once_with()
-
-
-def test_animator_delay():
-    callback = Mock()
-    animate_test = AnimateTest()
-    animator = MockAnimator(Mock())
-
-    animator.animate(animate_test, "foo", 200, duration=10, on_complete=callback, delay=2.0)
-
-    # on_complete callback hasn't been called at 11 seconds,
-    # since delay=2, and duration=10. It will be called at 12s.
-    animator._time = 11
-    animator()
-    assert not callback.called
-
-    animator._time = 13
-    animator()
-=======
-    await animator()
-
->>>>>>> db216d15
+    await animator()
+
     callback.assert_called_once_with()