--- conflicted
+++ resolved
@@ -5,22 +5,14 @@
 The format is based on [Keep a Changelog](http://keepachangelog.com/)
 and this project adheres to [Semantic Versioning](http://semver.org/).
 
-<<<<<<< HEAD
 ## [0.9.0] - Unreleased
 
 ### Added
 
 - Added textual.strip.Strip primitive
 - Added textual._cache.FIFOCache
+- Added an option to clear columns in DataTable.clear() https://github.com/Textualize/textual/pull/1427
   
-=======
-## [0.8.3] - Unreleased
-
-### Added
-
-- Added an option to clear columns in DataTable.clear() https://github.com/Textualize/textual/pull/1427
-
->>>>>>> e59d6068
 ## [0.8.2] - 2022-12-28
 
 ### Fixed
