# Change Log

All notable changes to this project will be documented in this file.

The format is based on [Keep a Changelog](http://keepachangelog.com/)
and this project adheres to [Semantic Versioning](http://semver.org/).

## Unreleased

### Changed

- `textual run` execs apps in a new context.
<<<<<<< HEAD
- Breaking change: `Container` no longer shows required scrollbars by default https://github.com/Textualize/textual/issues/2361
- Breaking change: `VerticalScroll` no longer shows a required horizontal scrollbar by default
- Breaking change: `HorizontalScroll` no longer shows a required vertical scrollbar by default
=======
- Textual console no longer parses console markup.
>>>>>>> e5033d7d

### Added

- Added `-c` switch to `textual run` which runs commands in a Textual dev environment.
- Breaking change: standard keyboard scrollable navigation bindings have been moved off `Widget` and onto a new base class for scrollable containers (see also below addition) https://github.com/Textualize/textual/issues/2332
- `ScrollView` now inherits from `ScrollableContainer` rather than `Widget` https://github.com/Textualize/textual/issues/2332
- Containers no longer inherit any bindings from `Widget` https://github.com/Textualize/textual/issues/2331
- Added `ScrollableContainer`; a container class that binds the common navigation keys to scroll actions (see also above breaking change) https://github.com/Textualize/textual/issues/2332

### Fixed

- Fixed dark mode toggles in a "child" screen not updating a "parent" screen https://github.com/Textualize/textual/issues/1999
- Fixed "panel" border not exposed via CSS
- Fixed `TabbedContent.active` changes not changing the actual content https://github.com/Textualize/textual/issues/2352
- Fixed broken color on macOS Terminal https://github.com/Textualize/textual/issues

## [0.20.1] - 2023-04-18

### Fix

- New fix for stuck tabs underline https://github.com/Textualize/textual/issues/2229

## [0.20.0] - 2023-04-18

### Changed

- Changed signature of Driver. Technically a breaking change, but unlikely to affect anyone.
- Breaking change: Timer.start is now private, and returns None. There was no reason to call this manually, so unlikely to affect anyone.
- A clicked tab will now be scrolled to the center of its tab container https://github.com/Textualize/textual/pull/2276
- Style updates are now done immediately rather than on_idle https://github.com/Textualize/textual/pull/2304
- `ButtonVariant` is now exported from `textual.widgets.button` https://github.com/Textualize/textual/issues/2264
- `HorizontalScroll` and `VerticalScroll` are now focusable by default https://github.com/Textualize/textual/pull/2317

### Added

- Added `DataTable.remove_row` method https://github.com/Textualize/textual/pull/2253
- option `--port` to the command `textual console` to specify which port the console should connect to https://github.com/Textualize/textual/pull/2258
- `Widget.scroll_to_center` method to scroll children to the center of container widget https://github.com/Textualize/textual/pull/2255 and https://github.com/Textualize/textual/pull/2276
- Added `TabActivated` message to `TabbedContent` https://github.com/Textualize/textual/pull/2260
- Added "panel" border style https://github.com/Textualize/textual/pull/2292
- Added `border-title-color`, `border-title-background`, `border-title-style` rules https://github.com/Textualize/textual/issues/2289
- Added `border-subtitle-color`, `border-subtitle-background`, `border-subtitle-style` rules https://github.com/Textualize/textual/issues/2289

### Fixed

- Fixed order styles are applied in DataTable - allows combining of renderable styles and component classes https://github.com/Textualize/textual/pull/2272
- Fixed key combos with up/down keys in some terminals https://github.com/Textualize/textual/pull/2280
- Fix empty ListView preventing bindings from firing https://github.com/Textualize/textual/pull/2281
- Fix `get_component_styles` returning incorrect values on first call when combined with pseudoclasses https://github.com/Textualize/textual/pull/2304
- Fixed `active_message_pump.get` sometimes resulting in a `LookupError` https://github.com/Textualize/textual/issues/2301

## [0.19.1] - 2023-04-10

### Fixed

- Fix viewport units using wrong viewport size  https://github.com/Textualize/textual/pull/2247
- Fixed layout not clearing arrangement cache https://github.com/Textualize/textual/pull/2249


## [0.19.0] - 2023-04-07

### Added

- Added support for filtering a `DirectoryTree` https://github.com/Textualize/textual/pull/2215

### Changed

- Allowed border_title and border_subtitle to accept Text objects
- Added additional line around titles
- When a container is auto, relative dimensions in children stretch the container. https://github.com/Textualize/textual/pull/2221
- DataTable page up / down now move cursor

### Fixed

- Fixed margin not being respected when width or height is "auto" https://github.com/Textualize/textual/issues/2220
- Fixed issue which prevent scroll_visible from working https://github.com/Textualize/textual/issues/2181
- Fixed missing tracebacks on Windows https://github.com/Textualize/textual/issues/2027

## [0.18.0] - 2023-04-04

### Added

- Added Worker API https://github.com/Textualize/textual/pull/2182

### Changed

- Breaking change: Markdown.update is no longer a coroutine https://github.com/Textualize/textual/pull/2182

### Fixed

- `RadioSet` is now far less likely to report `pressed_button` as `None` https://github.com/Textualize/textual/issues/2203

## [0.17.3] - 2023-04-02

### [Fixed]

- Fixed scrollable area not taking in to account dock https://github.com/Textualize/textual/issues/2188

## [0.17.2] - 2023-04-02

### [Fixed]

- Fixed bindings persistance https://github.com/Textualize/textual/issues/1613
- The `Markdown` widget now auto-increments ordered lists https://github.com/Textualize/textual/issues/2002
- Fixed modal bindings https://github.com/Textualize/textual/issues/2194
- Fix binding enter to active button https://github.com/Textualize/textual/issues/2194

### [Changed]

- tab and shift+tab are now defined on Screen.

## [0.17.1] - 2023-03-30

### Fixed

- Fix cursor not hiding on Windows https://github.com/Textualize/textual/issues/2170
- Fixed freeze when ctrl-clicking links https://github.com/Textualize/textual/issues/2167 https://github.com/Textualize/textual/issues/2073

## [0.17.0] - 2023-03-29

### Fixed

- Issue with parsing action strings whose arguments contained quoted closing parenthesis https://github.com/Textualize/textual/pull/2112
- Issues with parsing action strings with tuple arguments https://github.com/Textualize/textual/pull/2112
- Issue with watching for CSS file changes https://github.com/Textualize/textual/pull/2128
- Fix for tabs not invalidating https://github.com/Textualize/textual/issues/2125
- Fixed scrollbar layers issue https://github.com/Textualize/textual/issues/1358
- Fix for interaction between pseudo-classes and widget-level render caches https://github.com/Textualize/textual/pull/2155

### Changed

- DataTable now has height: auto by default. https://github.com/Textualize/textual/issues/2117
- Textual will now render strings within renderables (such as tables) as Console Markup by default. You can wrap your text with rich.Text() if you want the original behavior. https://github.com/Textualize/textual/issues/2120
- Some widget methods now return `self` instead of `None` https://github.com/Textualize/textual/pull/2102:
  - `Widget`: `refresh`, `focus`, `reset_focus`
  - `Button.press`
  - `DataTable`: `clear`, `refresh_coordinate`, `refresh_row`, `refresh_column`, `sort`
  - `Placehoder.cycle_variant`
  - `Switch.toggle`
  - `Tabs.clear`
  - `TextLog`: `write`, `clear`
  - `TreeNode`: `expand`, `expand_all`, `collapse`, `collapse_all`, `toggle`, `toggle_all`
  - `Tree`: `clear`, `reset`
- Screens with alpha in their background color will now blend with the background. https://github.com/Textualize/textual/pull/2139
- Added "thick" border style. https://github.com/Textualize/textual/pull/2139
- message_pump.app will now set the active app if it is not already set.
- DataTable now has max height set to 100vh

### Added

- Added auto_scroll attribute to TextLog https://github.com/Textualize/textual/pull/2127
- Added scroll_end switch to TextLog.write https://github.com/Textualize/textual/pull/2127
- Added `Widget.get_pseudo_class_state` https://github.com/Textualize/textual/pull/2155
- Added Screen.ModalScreen which prevents App from handling bindings. https://github.com/Textualize/textual/pull/2139
- Added TEXTUAL_LOG env var which should be a path that Textual will write verbose logs to (textual devtools is generally preferred) https://github.com/Textualize/textual/pull/2148
- Added textual.logging.TextualHandler logging handler
- Added Query.set_classes, DOMNode.set_classes, and `classes` setter for Widget https://github.com/Textualize/textual/issues/1081
- Added `OptionList` https://github.com/Textualize/textual/pull/2154

## [0.16.0] - 2023-03-22

### Added
- Added `parser_factory` argument to `Markdown` and `MarkdownViewer` constructors https://github.com/Textualize/textual/pull/2075
- Added `HorizontalScroll` https://github.com/Textualize/textual/issues/1957
- Added `Center` https://github.com/Textualize/textual/issues/1957
- Added `Middle` https://github.com/Textualize/textual/issues/1957
- Added `VerticalScroll` (mimicking the old behaviour of `Vertical`) https://github.com/Textualize/textual/issues/1957
- Added `Widget.border_title` and `Widget.border_subtitle` to set border (sub)title for a widget https://github.com/Textualize/textual/issues/1864
- Added CSS styles `border_title_align` and `border_subtitle_align`.
- Added `TabbedContent` widget https://github.com/Textualize/textual/pull/2059
- Added `get_child_by_type` method to widgets / app https://github.com/Textualize/textual/pull/2059
- Added `Widget.render_str` method https://github.com/Textualize/textual/pull/2059
- Added TEXTUAL_DRIVER environment variable

### Changed

- Dropped "loading-indicator--dot" component style from LoadingIndicator https://github.com/Textualize/textual/pull/2050
- Tabs widget now sends Tabs.Cleared when there is no active tab.
- Breaking change: changed default behaviour of `Vertical` (see `VerticalScroll`) https://github.com/Textualize/textual/issues/1957
- The default `overflow` style for `Horizontal` was changed to `hidden hidden` https://github.com/Textualize/textual/issues/1957
- `DirectoryTree` also accepts `pathlib.Path` objects as the path to list https://github.com/Textualize/textual/issues/1438

### Removed

- Removed `sender` attribute from messages. It's now just private (`_sender`). https://github.com/Textualize/textual/pull/2071

### Fixed

- Fixed borders not rendering correctly. https://github.com/Textualize/textual/pull/2074
- Fix for error when removing nodes. https://github.com/Textualize/textual/issues/2079

## [0.15.1] - 2023-03-14

### Fixed

- Fixed how the namespace for messages is calculated to facilitate inheriting messages https://github.com/Textualize/textual/issues/1814
- `Tab` is now correctly made available from `textual.widgets`. https://github.com/Textualize/textual/issues/2044

## [0.15.0] - 2023-03-13

### Fixed

- Fixed container not resizing when a widget is removed https://github.com/Textualize/textual/issues/2007
- Fixes issue where the horizontal scrollbar would be incorrectly enabled https://github.com/Textualize/textual/pull/2024

## [0.15.0] - 2023-03-13

### Changed

- Fixed container not resizing when a widget is removed https://github.com/Textualize/textual/issues/2007
- Fixed issue where the horizontal scrollbar would be incorrectly enabled https://github.com/Textualize/textual/pull/2024
- Fixed `Pilot.click` not correctly creating the mouse events https://github.com/Textualize/textual/issues/2022
- Fixes issue where the horizontal scrollbar would be incorrectly enabled https://github.com/Textualize/textual/pull/2024
- Fixes for tracebacks not appearing on exit https://github.com/Textualize/textual/issues/2027

### Added

- Added a LoadingIndicator widget https://github.com/Textualize/textual/pull/2018
- Added Tabs Widget https://github.com/Textualize/textual/pull/2020

### Changed

- Breaking change: Renamed Widget.action and App.action to Widget.run_action and App.run_action
- Added `shift`, `meta` and `control` arguments to `Pilot.click`.

## [0.14.0] - 2023-03-09

### Changed

- Breaking change: There is now only `post_message` to post events, which is non-async, `post_message_no_wait` was dropped. https://github.com/Textualize/textual/pull/1940
- Breaking change: The Timer class now has just one method to stop it, `Timer.stop` which is non sync https://github.com/Textualize/textual/pull/1940
- Breaking change: Messages don't require a `sender` in their constructor https://github.com/Textualize/textual/pull/1940
- Many messages have grown a `control` property which returns the control they relate to. https://github.com/Textualize/textual/pull/1940
- Updated styling to make it clear DataTable grows horizontally https://github.com/Textualize/textual/pull/1946
- Changed the `Checkbox` character due to issues with Windows Terminal and Windows 10 https://github.com/Textualize/textual/issues/1934
- Changed the `RadioButton` character due to issues with Windows Terminal and Windows 10 and 11 https://github.com/Textualize/textual/issues/1934
- Changed the `Markdown` initial bullet character due to issues with Windows Terminal and Windows 10 and 11 https://github.com/Textualize/textual/issues/1982
- The underscore `_` is no longer a special alias for the method `pilot.press`

### Added

- Added `data_table` attribute to DataTable events https://github.com/Textualize/textual/pull/1940
- Added `list_view` attribute to `ListView` events https://github.com/Textualize/textual/pull/1940
- Added `radio_set` attribute to `RadioSet` events https://github.com/Textualize/textual/pull/1940
- Added `switch` attribute to `Switch` events https://github.com/Textualize/textual/pull/1940
- Added `hover` and `click` methods to `Pilot` https://github.com/Textualize/textual/pull/1966
- Breaking change: Added `toggle_button` attribute to RadioButton and Checkbox events, replaces `input` https://github.com/Textualize/textual/pull/1940
- A percentage alpha can now be applied to a border https://github.com/Textualize/textual/issues/1863
- Added `Color.multiply_alpha`.
- Added `ContentSwitcher` https://github.com/Textualize/textual/issues/1945

### Fixed

- Fixed bug that prevented pilot from pressing some keys https://github.com/Textualize/textual/issues/1815
- DataTable race condition that caused crash https://github.com/Textualize/textual/pull/1962
- Fixed scrollbar getting "stuck" to cursor when cursor leaves window during drag https://github.com/Textualize/textual/pull/1968 https://github.com/Textualize/textual/pull/2003
- DataTable crash when enter pressed when table is empty https://github.com/Textualize/textual/pull/1973

## [0.13.0] - 2023-03-02

### Added

- Added `Checkbox` https://github.com/Textualize/textual/pull/1872
- Added `RadioButton` https://github.com/Textualize/textual/pull/1872
- Added `RadioSet` https://github.com/Textualize/textual/pull/1872

### Changed

- Widget scrolling methods (such as `Widget.scroll_home` and `Widget.scroll_end`) now perform the scroll after the next refresh https://github.com/Textualize/textual/issues/1774
- Buttons no longer accept arbitrary renderables https://github.com/Textualize/textual/issues/1870

### Fixed

- Scrolling with cursor keys now moves just one cell https://github.com/Textualize/textual/issues/1897
- Fix exceptions in watch methods being hidden on startup https://github.com/Textualize/textual/issues/1886
- Fixed scrollbar size miscalculation https://github.com/Textualize/textual/pull/1910
- Fixed slow exit on some terminals https://github.com/Textualize/textual/issues/1920

## [0.12.1] - 2023-02-25

### Fixed

- Fix for batch update glitch https://github.com/Textualize/textual/pull/1880

## [0.12.0] - 2023-02-24

### Added

- Added `App.batch_update` https://github.com/Textualize/textual/pull/1832
- Added horizontal rule to Markdown https://github.com/Textualize/textual/pull/1832
- Added `Widget.disabled` https://github.com/Textualize/textual/pull/1785
- Added `DOMNode.notify_style_update` to replace `messages.StylesUpdated` message https://github.com/Textualize/textual/pull/1861
- Added `DataTable.show_row_labels` reactive to show and hide row labels https://github.com/Textualize/textual/pull/1868
- Added `DataTable.RowLabelSelected` event, which is emitted when a row label is clicked https://github.com/Textualize/textual/pull/1868
- Added `MessagePump.prevent` context manager to temporarily suppress a given message type https://github.com/Textualize/textual/pull/1866

### Changed

- Scrolling by page now adds to current position.
- Markdown lists have been polished: a selection of bullets, better alignment of numbers, style tweaks https://github.com/Textualize/textual/pull/1832
- Added alternative method of composing Widgets https://github.com/Textualize/textual/pull/1847
- Added `label` parameter to `DataTable.add_row` https://github.com/Textualize/textual/pull/1868
- Breaking change: Some `DataTable` component classes were renamed - see PR for details https://github.com/Textualize/textual/pull/1868

### Removed

- Removed `screen.visible_widgets` and `screen.widgets`
- Removed `StylesUpdate` message. https://github.com/Textualize/textual/pull/1861

### Fixed

- Numbers in a descendant-combined selector no longer cause an error https://github.com/Textualize/textual/issues/1836
- Fixed superfluous scrolling when focusing a docked widget https://github.com/Textualize/textual/issues/1816
- Fixes walk_children which was returning more than one screen https://github.com/Textualize/textual/issues/1846
- Fixed issue with watchers fired for detached nodes https://github.com/Textualize/textual/issues/1846

## [0.11.1] - 2023-02-17

### Fixed

- DataTable fix issue where offset cache was not being used https://github.com/Textualize/textual/pull/1810
- DataTable scrollbars resize correctly when header is toggled https://github.com/Textualize/textual/pull/1803
- DataTable location mapping cleared when clear called https://github.com/Textualize/textual/pull/1809

## [0.11.0] - 2023-02-15

### Added

- Added `TreeNode.expand_all` https://github.com/Textualize/textual/issues/1430
- Added `TreeNode.collapse_all` https://github.com/Textualize/textual/issues/1430
- Added `TreeNode.toggle_all` https://github.com/Textualize/textual/issues/1430
- Added the coroutines `Animator.wait_until_complete` and `pilot.wait_for_scheduled_animations` that allow waiting for all current and scheduled animations https://github.com/Textualize/textual/issues/1658
- Added the method `Animator.is_being_animated` that checks if an attribute of an object is being animated or is scheduled for animation
- Added more keyboard actions and related bindings to `Input` https://github.com/Textualize/textual/pull/1676
- Added App.scroll_sensitivity_x and App.scroll_sensitivity_y to adjust how many lines the scroll wheel moves the scroll position https://github.com/Textualize/textual/issues/928
- Added Shift+scroll wheel and ctrl+scroll wheel to scroll horizontally
- Added `Tree.action_toggle_node` to toggle a node without selecting, and bound it to <kbd>Space</kbd> https://github.com/Textualize/textual/issues/1433
- Added `Tree.reset` to fully reset a `Tree` https://github.com/Textualize/textual/issues/1437
- Added `DataTable.sort` to sort rows https://github.com/Textualize/textual/pull/1638
- Added `DataTable.get_cell` to retrieve a cell by column/row keys https://github.com/Textualize/textual/pull/1638
- Added `DataTable.get_cell_at` to retrieve a cell by coordinate https://github.com/Textualize/textual/pull/1638
- Added `DataTable.update_cell` to update a cell by column/row keys https://github.com/Textualize/textual/pull/1638
- Added `DataTable.update_cell_at` to update a cell at a coordinate  https://github.com/Textualize/textual/pull/1638
- Added `DataTable.ordered_rows` property to retrieve `Row`s as they're currently ordered https://github.com/Textualize/textual/pull/1638
- Added `DataTable.ordered_columns` property to retrieve `Column`s as they're currently ordered https://github.com/Textualize/textual/pull/1638
- Added `DataTable.coordinate_to_cell_key` to find the key for the cell at a coordinate https://github.com/Textualize/textual/pull/1638
- Added `DataTable.is_valid_coordinate` https://github.com/Textualize/textual/pull/1638
- Added `DataTable.is_valid_row_index` https://github.com/Textualize/textual/pull/1638
- Added `DataTable.is_valid_column_index` https://github.com/Textualize/textual/pull/1638
- Added attributes to events emitted from `DataTable` indicating row/column/cell keys https://github.com/Textualize/textual/pull/1638
- Added `DataTable.get_row` to retrieve the values from a row by key https://github.com/Textualize/textual/pull/1786
- Added `DataTable.get_row_at` to retrieve the values from a row by index https://github.com/Textualize/textual/pull/1786
- Added `DataTable.get_column` to retrieve the values from a column by key https://github.com/Textualize/textual/pull/1786
- Added `DataTable.get_column_at` to retrieve the values from a column by index https://github.com/Textualize/textual/pull/1786
- Added `DataTable.HeaderSelected` which is posted when header label clicked https://github.com/Textualize/textual/pull/1788
- Added `DOMNode.watch` and `DOMNode.is_attached` methods  https://github.com/Textualize/textual/pull/1750
- Added `DOMNode.css_tree` which is a renderable that shows the DOM and CSS https://github.com/Textualize/textual/pull/1778
- Added `DOMNode.children_view` which is a view on to a nodes children list, use for querying https://github.com/Textualize/textual/pull/1778
- Added `Markdown` and `MarkdownViewer` widgets.
- Added `--screenshot` option to `textual run`

### Changed

- Breaking change: `TreeNode` can no longer be imported from `textual.widgets`; it is now available via `from textual.widgets.tree import TreeNode`. https://github.com/Textualize/textual/pull/1637
- `Tree` now shows a (subdued) cursor for a highlighted node when focus has moved elsewhere https://github.com/Textualize/textual/issues/1471
- `DataTable.add_row` now accepts `key` argument to uniquely identify the row https://github.com/Textualize/textual/pull/1638
- `DataTable.add_column` now accepts `key` argument to uniquely identify the column https://github.com/Textualize/textual/pull/1638
- `DataTable.add_row` and `DataTable.add_column` now return lists of keys identifying the added rows/columns https://github.com/Textualize/textual/pull/1638
- Breaking change: `DataTable.get_cell_value` renamed to `DataTable.get_value_at` https://github.com/Textualize/textual/pull/1638
- `DataTable.row_count` is now a property https://github.com/Textualize/textual/pull/1638
- Breaking change: `DataTable.cursor_cell` renamed to `DataTable.cursor_coordinate` https://github.com/Textualize/textual/pull/1638
  - The method `validate_cursor_cell` was renamed to `validate_cursor_coordinate`.
  - The method `watch_cursor_cell` was renamed to `watch_cursor_coordinate`.
- Breaking change: `DataTable.hover_cell` renamed to `DataTable.hover_coordinate` https://github.com/Textualize/textual/pull/1638
  - The method `validate_hover_cell` was renamed to `validate_hover_coordinate`.
- Breaking change: `DataTable.data` structure changed, and will be made private in upcoming release https://github.com/Textualize/textual/pull/1638
- Breaking change: `DataTable.refresh_cell` was renamed to `DataTable.refresh_coordinate` https://github.com/Textualize/textual/pull/1638
- Breaking change: `DataTable.get_row_height` now takes a `RowKey` argument instead of a row index https://github.com/Textualize/textual/pull/1638
- Breaking change: `DataTable.data` renamed to `DataTable._data` (it's now private) https://github.com/Textualize/textual/pull/1786
- The `_filter` module was made public (now called `filter`) https://github.com/Textualize/textual/pull/1638
- Breaking change: renamed `Checkbox` to `Switch` https://github.com/Textualize/textual/issues/1746
- `App.install_screen` name is no longer optional https://github.com/Textualize/textual/pull/1778
- `App.query` now only includes the current screen https://github.com/Textualize/textual/pull/1778
- `DOMNode.tree` now displays simple DOM structure only https://github.com/Textualize/textual/pull/1778
- `App.install_screen` now returns None rather than AwaitMount https://github.com/Textualize/textual/pull/1778
- `DOMNode.children` is now a simple sequence, the NodesList is exposed as `DOMNode._nodes` https://github.com/Textualize/textual/pull/1778
- `DataTable` cursor can now enter fixed columns https://github.com/Textualize/textual/pull/1799

### Fixed

- Fixed stuck screen  https://github.com/Textualize/textual/issues/1632
- Fixed programmatic style changes not refreshing children layouts when parent widget did not change size https://github.com/Textualize/textual/issues/1607
- Fixed relative units in `grid-rows` and `grid-columns` being computed with respect to the wrong dimension https://github.com/Textualize/textual/issues/1406
- Fixed bug with animations that were triggered back to back, where the second one wouldn't start https://github.com/Textualize/textual/issues/1372
- Fixed bug with animations that were scheduled where all but the first would be skipped https://github.com/Textualize/textual/issues/1372
- Programmatically setting `overflow_x`/`overflow_y` refreshes the layout correctly https://github.com/Textualize/textual/issues/1616
- Fixed double-paste into `Input` https://github.com/Textualize/textual/issues/1657
- Added a workaround for an apparent Windows Terminal paste issue https://github.com/Textualize/textual/issues/1661
- Fixed issue with renderable width calculation https://github.com/Textualize/textual/issues/1685
- Fixed issue with app not processing Paste event https://github.com/Textualize/textual/issues/1666
- Fixed glitch with view position with auto width inputs https://github.com/Textualize/textual/issues/1693
- Fixed `DataTable` "selected" events containing wrong coordinates when mouse was used https://github.com/Textualize/textual/issues/1723

### Removed

- Methods `MessagePump.emit` and `MessagePump.emit_no_wait` https://github.com/Textualize/textual/pull/1738
- Removed `reactive.watch` in favor of DOMNode.watch.

## [0.10.1] - 2023-01-20

### Added

- Added Strip.text property https://github.com/Textualize/textual/issues/1620

### Fixed

- Fixed `textual diagnose` crash on older supported Python versions. https://github.com/Textualize/textual/issues/1622

### Changed

- The default filename for screenshots uses a datetime format similar to ISO8601, but with reserved characters replaced by underscores https://github.com/Textualize/textual/pull/1518


## [0.10.0] - 2023-01-19

### Added

- Added `TreeNode.parent` -- a read-only property for accessing a node's parent https://github.com/Textualize/textual/issues/1397
- Added public `TreeNode` label access via `TreeNode.label` https://github.com/Textualize/textual/issues/1396
- Added read-only public access to the children of a `TreeNode` via `TreeNode.children` https://github.com/Textualize/textual/issues/1398
- Added `Tree.get_node_by_id` to allow getting a node by its ID https://github.com/Textualize/textual/pull/1535
- Added a `Tree.NodeHighlighted` message, giving a `on_tree_node_highlighted` event handler https://github.com/Textualize/textual/issues/1400
- Added a `inherit_component_classes` subclassing parameter to control whether component classes are inherited from base classes https://github.com/Textualize/textual/issues/1399
- Added `diagnose` as a `textual` command https://github.com/Textualize/textual/issues/1542
- Added `row` and `column` cursors to `DataTable` https://github.com/Textualize/textual/pull/1547
- Added an optional parameter `selector` to the methods `Screen.focus_next` and `Screen.focus_previous` that enable using a CSS selector to narrow down which widgets can get focus https://github.com/Textualize/textual/issues/1196

### Changed

- `MouseScrollUp` and `MouseScrollDown` now inherit from `MouseEvent` and have attached modifier keys. https://github.com/Textualize/textual/pull/1458
- Fail-fast and print pretty tracebacks for Widget compose errors https://github.com/Textualize/textual/pull/1505
- Added Widget._refresh_scroll to avoid expensive layout when scrolling https://github.com/Textualize/textual/pull/1524
- `events.Paste` now bubbles https://github.com/Textualize/textual/issues/1434
- Improved error message when style flag `none` is mixed with other flags (e.g., when setting `text-style`) https://github.com/Textualize/textual/issues/1420
- Clock color in the `Header` widget now matches the header color https://github.com/Textualize/textual/issues/1459
- Programmatic calls to scroll now optionally scroll even if overflow styling says otherwise (introduces a new `force` parameter to all the `scroll_*` methods) https://github.com/Textualize/textual/issues/1201
- `COMPONENT_CLASSES` are now inherited from base classes https://github.com/Textualize/textual/issues/1399
- Watch methods may now take no parameters
- Added `compute` parameter to reactive
- A `TypeError` raised during `compose` now carries the full traceback
- Removed base class `NodeMessage` from which all node-related `Tree` events inherited

### Fixed

- The styles `scrollbar-background-active` and `scrollbar-color-hover` are no longer ignored https://github.com/Textualize/textual/pull/1480
- The widget `Placeholder` can now have its width set to `auto` https://github.com/Textualize/textual/pull/1508
- Behavior of widget `Input` when rendering after programmatic value change and related scenarios https://github.com/Textualize/textual/issues/1477 https://github.com/Textualize/textual/issues/1443
- `DataTable.show_cursor` now correctly allows cursor toggling https://github.com/Textualize/textual/pull/1547
- Fixed cursor not being visible on `DataTable` mount when `fixed_columns` were used https://github.com/Textualize/textual/pull/1547
- Fixed `DataTable` cursors not resetting to origin on `clear()` https://github.com/Textualize/textual/pull/1601
- Fixed TextLog wrapping issue https://github.com/Textualize/textual/issues/1554
- Fixed issue with TextLog not writing anything before layout https://github.com/Textualize/textual/issues/1498
- Fixed an exception when populating a child class of `ListView` purely from `compose` https://github.com/Textualize/textual/issues/1588
- Fixed freeze in tests https://github.com/Textualize/textual/issues/1608
- Fixed minus not displaying as symbol https://github.com/Textualize/textual/issues/1482

## [0.9.1] - 2022-12-30

### Added

- Added textual._win_sleep for Python on Windows < 3.11 https://github.com/Textualize/textual/pull/1457

## [0.9.0] - 2022-12-30

### Added

- Added textual.strip.Strip primitive
- Added textual._cache.FIFOCache
- Added an option to clear columns in DataTable.clear() https://github.com/Textualize/textual/pull/1427

### Changed

- Widget.render_line now returns a Strip
- Fix for slow updates on Windows
- Bumped Rich dependency

## [0.8.2] - 2022-12-28

### Fixed

- Fixed issue with TextLog.clear() https://github.com/Textualize/textual/issues/1447

## [0.8.1] - 2022-12-25

### Fixed

- Fix for overflowing tree issue https://github.com/Textualize/textual/issues/1425

## [0.8.0] - 2022-12-22

### Fixed

- Fixed issues with nested auto dimensions https://github.com/Textualize/textual/issues/1402
- Fixed watch method incorrectly running on first set when value hasn't changed and init=False https://github.com/Textualize/textual/pull/1367
- `App.dark` can now be set from `App.on_load` without an error being raised  https://github.com/Textualize/textual/issues/1369
- Fixed setting `visibility` changes needing a `refresh` https://github.com/Textualize/textual/issues/1355

### Added

- Added `textual.actions.SkipAction` exception which can be raised from an action to allow parents to process bindings.
- Added `textual keys` preview.
- Added ability to bind to a character in addition to key name. i.e. you can bind to "." or "full_stop".
- Added TextLog.shrink attribute to allow renderable to reduce in size to fit width.

### Changed

- Deprecated `PRIORITY_BINDINGS` class variable.
- Renamed `char` to `character` on Key event.
- Renamed `key_name` to `name` on Key event.
- Queries/`walk_children` no longer includes self in results by default https://github.com/Textualize/textual/pull/1416

## [0.7.0] - 2022-12-17

### Added

- Added `PRIORITY_BINDINGS` class variable, which can be used to control if a widget's bindings have priority by default. https://github.com/Textualize/textual/issues/1343

### Changed

- Renamed the `Binding` argument `universal` to `priority`. https://github.com/Textualize/textual/issues/1343
- When looking for bindings that have priority, they are now looked from `App` downwards. https://github.com/Textualize/textual/issues/1343
- `BINDINGS` on an `App`-derived class have priority by default. https://github.com/Textualize/textual/issues/1343
- `BINDINGS` on a `Screen`-derived class have priority by default. https://github.com/Textualize/textual/issues/1343
- Added a message parameter to Widget.exit

### Fixed

- Fixed validator not running on first reactive set https://github.com/Textualize/textual/pull/1359
- Ensure only printable characters are used as key_display https://github.com/Textualize/textual/pull/1361


## [0.6.0] - 2022-12-11

https://textual.textualize.io/blog/2022/12/11/version-060

### Added

- Added "inherited bindings" -- BINDINGS classvar will be merged with base classes, unless inherit_bindings is set to False
- Added `Tree` widget which replaces `TreeControl`.
- Added widget `Placeholder` https://github.com/Textualize/textual/issues/1200.
- Added `ListView` and `ListItem` widgets https://github.com/Textualize/textual/pull/1143

### Changed

- Rebuilt `DirectoryTree` with new `Tree` control.
- Empty containers with a dimension set to `"auto"` will now collapse instead of filling up the available space.
- Container widgets now have default height of `1fr`.
- The default `width` of a `Label` is now `auto`.

### Fixed

- Type selectors can now contain numbers https://github.com/Textualize/textual/issues/1253
- Fixed visibility not affecting children https://github.com/Textualize/textual/issues/1313
- Fixed issue with auto width/height and relative children https://github.com/Textualize/textual/issues/1319
- Fixed issue with offset applied to containers https://github.com/Textualize/textual/issues/1256
- Fixed default CSS retrieval for widgets with no `DEFAULT_CSS` that inherited from widgets with `DEFAULT_CSS` https://github.com/Textualize/textual/issues/1335
- Fixed merging of `BINDINGS` when binding inheritance is set to `None` https://github.com/Textualize/textual/issues/1351

## [0.5.0] - 2022-11-20

### Added

- Add get_child_by_id and get_widget_by_id, remove get_child https://github.com/Textualize/textual/pull/1146
- Add easing parameter to Widget.scroll_* methods https://github.com/Textualize/textual/pull/1144
- Added Widget.call_later which invokes a callback on idle.
- `DOMNode.ancestors` no longer includes `self`.
- Added `DOMNode.ancestors_with_self`, which retains the old behaviour of
  `DOMNode.ancestors`.
- Improved the speed of `DOMQuery.remove`.
- Added DataTable.clear
- Added low-level `textual.walk` methods.
- It is now possible to `await` a `Widget.remove`.
  https://github.com/Textualize/textual/issues/1094
- It is now possible to `await` a `DOMQuery.remove`. Note that this changes
  the return value of `DOMQuery.remove`, which used to return `self`.
  https://github.com/Textualize/textual/issues/1094
- Added Pilot.wait_for_animation
- Added `Widget.move_child` https://github.com/Textualize/textual/issues/1121
- Added a `Label` widget https://github.com/Textualize/textual/issues/1190
- Support lazy-instantiated Screens (callables in App.SCREENS) https://github.com/Textualize/textual/pull/1185
- Display of keys in footer has more sensible defaults https://github.com/Textualize/textual/pull/1213
- Add App.get_key_display, allowing custom key_display App-wide https://github.com/Textualize/textual/pull/1213

### Changed

- Watchers are now called immediately when setting the attribute if they are synchronous. https://github.com/Textualize/textual/pull/1145
- Widget.call_later has been renamed to Widget.call_after_refresh.
- Button variant values are now checked at runtime. https://github.com/Textualize/textual/issues/1189
- Added caching of some properties in Styles object

### Fixed

- Fixed DataTable row not updating after add https://github.com/Textualize/textual/issues/1026
- Fixed issues with animation. Now objects of different types may be animated.
- Fixed containers with transparent background not showing borders https://github.com/Textualize/textual/issues/1175
- Fixed auto-width in horizontal containers https://github.com/Textualize/textual/pull/1155
- Fixed Input cursor invisible when placeholder empty https://github.com/Textualize/textual/pull/1202
- Fixed deadlock when removing widgets from the App https://github.com/Textualize/textual/pull/1219

## [0.4.0] - 2022-11-08

https://textual.textualize.io/blog/2022/11/08/version-040/#version-040

### Changed

- Dropped support for mounting "named" and "anonymous" widgets via
  `App.mount` and `Widget.mount`. Both methods now simply take one or more
  widgets as positional arguments.
- `DOMNode.query_one` now raises a `TooManyMatches` exception if there is
  more than one matching node.
  https://github.com/Textualize/textual/issues/1096
- `App.mount` and `Widget.mount` have new `before` and `after` parameters https://github.com/Textualize/textual/issues/778

### Added

- Added `init` param to reactive.watch
- `CSS_PATH` can now be a list of CSS files https://github.com/Textualize/textual/pull/1079
- Added `DOMQuery.only_one` https://github.com/Textualize/textual/issues/1096
- Writes to stdout are now done in a thread, for smoother animation. https://github.com/Textualize/textual/pull/1104

## [0.3.0] - 2022-10-31

### Fixed

- Fixed issue where scrollbars weren't being unmounted
- Fixed fr units for horizontal and vertical layouts https://github.com/Textualize/textual/pull/1067
- Fixed `textual run` breaking sys.argv https://github.com/Textualize/textual/issues/1064
- Fixed footer not updating styles when toggling dark mode
- Fixed how the app title in a `Header` is centred https://github.com/Textualize/textual/issues/1060
- Fixed the swapping of button variants https://github.com/Textualize/textual/issues/1048
- Fixed reserved characters in screenshots https://github.com/Textualize/textual/issues/993
- Fixed issue with TextLog max_lines https://github.com/Textualize/textual/issues/1058

### Changed

- DOMQuery now raises InvalidQueryFormat in response to invalid query strings, rather than cryptic CSS error
- Dropped quit_after, screenshot, and screenshot_title from App.run, which can all be done via auto_pilot
- Widgets are now closed in reversed DOM order
- Input widget justify hardcoded to left to prevent text-align interference
- Changed `textual run` so that it patches `argv` in more situations
- DOM classes and IDs are now always treated fully case-sensitive https://github.com/Textualize/textual/issues/1047

### Added

- Added Unmount event
- Added App.run_async method
- Added App.run_test context manager
- Added auto_pilot to App.run and App.run_async
- Added Widget._get_virtual_dom to get scrollbars
- Added size parameter to run and run_async
- Added always_update to reactive
- Returned an awaitable from push_screen, switch_screen, and install_screen https://github.com/Textualize/textual/pull/1061

## [0.2.1] - 2022-10-23

### Changed

- Updated meta data for PyPI

## [0.2.0] - 2022-10-23

### Added

- CSS support
- Too numerous to mention
## [0.1.18] - 2022-04-30

### Changed

- Bump typing extensions

## [0.1.17] - 2022-03-10

### Changed

- Bumped Rich dependency

## [0.1.16] - 2022-03-10

### Fixed

- Fixed escape key hanging on Windows

## [0.1.15] - 2022-01-31

### Added

- Added Windows Driver

## [0.1.14] - 2022-01-09

### Changed

- Updated Rich dependency to 11.X

## [0.1.13] - 2022-01-01

### Fixed

- Fixed spurious characters when exiting app
- Fixed increasing delay when exiting

## [0.1.12] - 2021-09-20

### Added

- Added geometry.Spacing

### Fixed

- Fixed calculation of virtual size in scroll views

## [0.1.11] - 2021-09-12

### Changed

- Changed message handlers to use prefix handle\_
- Renamed messages to drop the Message suffix
- Events now bubble by default
- Refactor of layout

### Added

- Added App.measure
- Added auto_width to Vertical Layout, WindowView, an ScrollView
- Added big_table.py example
- Added easing.py example

## [0.1.10] - 2021-08-25

### Added

- Added keyboard control of tree control
- Added Widget.gutter to calculate space between renderable and outside edge
- Added margin, padding, and border attributes to Widget

### Changed

- Callbacks may be async or non-async.
- Event handler event argument is optional.
- Fixed exception in clock example https://github.com/willmcgugan/textual/issues/52
- Added Message.wait() which waits for a message to be processed
- Key events are now sent to widgets first, before processing bindings

## [0.1.9] - 2021-08-06

### Added

- Added hover over and mouse click to activate keys in footer
- Added verbosity argument to Widget.log

### Changed

- Simplified events. Remove Startup event (use Mount)
- Changed geometry.Point to geometry.Offset and geometry.Dimensions to geometry.Size

## [0.1.8] - 2021-07-17

### Fixed

- Fixed exiting mouse mode
- Fixed slow animation

### Added

- New log system

## [0.1.7] - 2021-07-14

### Changed

- Added functionality to calculator example.
- Scrollview now shows scrollbars automatically
- New handler system for messages that doesn't require inheritance
- Improved traceback handling

[0.20.1]: https://github.com/Textualize/textual/compare/v0.20.0...v0.20.1
[0.20.0]: https://github.com/Textualize/textual/compare/v0.19.1...v0.20.0
[0.19.1]: https://github.com/Textualize/textual/compare/v0.19.0...v0.19.1
[0.19.0]: https://github.com/Textualize/textual/compare/v0.18.0...v0.19.0
[0.18.0]: https://github.com/Textualize/textual/compare/v0.17.4...v0.18.0
[0.17.3]: https://github.com/Textualize/textual/compare/v0.17.2...v0.17.3
[0.17.2]: https://github.com/Textualize/textual/compare/v0.17.1...v0.17.2
[0.17.1]: https://github.com/Textualize/textual/compare/v0.17.0...v0.17.1
[0.17.0]: https://github.com/Textualize/textual/compare/v0.16.0...v0.17.0
[0.16.0]: https://github.com/Textualize/textual/compare/v0.15.1...v0.16.0
[0.15.1]: https://github.com/Textualize/textual/compare/v0.15.0...v0.15.1
[0.15.0]: https://github.com/Textualize/textual/compare/v0.14.0...v0.15.0
[0.14.0]: https://github.com/Textualize/textual/compare/v0.13.0...v0.14.0
[0.13.0]: https://github.com/Textualize/textual/compare/v0.12.1...v0.13.0
[0.12.1]: https://github.com/Textualize/textual/compare/v0.12.0...v0.12.1
[0.12.0]: https://github.com/Textualize/textual/compare/v0.11.1...v0.12.0
[0.11.1]: https://github.com/Textualize/textual/compare/v0.11.0...v0.11.1
[0.11.0]: https://github.com/Textualize/textual/compare/v0.10.1...v0.11.0
[0.10.1]: https://github.com/Textualize/textual/compare/v0.10.0...v0.10.1
[0.10.0]: https://github.com/Textualize/textual/compare/v0.9.1...v0.10.0
[0.9.1]: https://github.com/Textualize/textual/compare/v0.9.0...v0.9.1
[0.9.0]: https://github.com/Textualize/textual/compare/v0.8.2...v0.9.0
[0.8.2]: https://github.com/Textualize/textual/compare/v0.8.1...v0.8.2
[0.8.1]: https://github.com/Textualize/textual/compare/v0.8.0...v0.8.1
[0.8.0]: https://github.com/Textualize/textual/compare/v0.7.0...v0.8.0
[0.7.0]: https://github.com/Textualize/textual/compare/v0.6.0...v0.7.0
[0.6.0]: https://github.com/Textualize/textual/compare/v0.5.0...v0.6.0
[0.5.0]: https://github.com/Textualize/textual/compare/v0.4.0...v0.5.0
[0.4.0]: https://github.com/Textualize/textual/compare/v0.3.0...v0.4.0
[0.3.0]: https://github.com/Textualize/textual/compare/v0.2.1...v0.3.0
[0.2.1]: https://github.com/Textualize/textual/compare/v0.2.0...v0.2.1
[0.2.0]: https://github.com/Textualize/textual/compare/v0.1.18...v0.2.0
[0.1.18]: https://github.com/Textualize/textual/compare/v0.1.17...v0.1.18
[0.1.17]: https://github.com/Textualize/textual/compare/v0.1.16...v0.1.17
[0.1.16]: https://github.com/Textualize/textual/compare/v0.1.15...v0.1.16
[0.1.15]: https://github.com/Textualize/textual/compare/v0.1.14...v0.1.15
[0.1.14]: https://github.com/Textualize/textual/compare/v0.1.13...v0.1.14
[0.1.13]: https://github.com/Textualize/textual/compare/v0.1.12...v0.1.13
[0.1.12]: https://github.com/Textualize/textual/compare/v0.1.11...v0.1.12
[0.1.11]: https://github.com/Textualize/textual/compare/v0.1.10...v0.1.11
[0.1.10]: https://github.com/Textualize/textual/compare/v0.1.9...v0.1.10
[0.1.9]: https://github.com/Textualize/textual/compare/v0.1.8...v0.1.9
[0.1.8]: https://github.com/Textualize/textual/compare/v0.1.7...v0.1.8
[0.1.7]: https://github.com/Textualize/textual/releases/tag/v0.1.7<|MERGE_RESOLUTION|>--- conflicted
+++ resolved
@@ -10,13 +10,10 @@
 ### Changed
 
 - `textual run` execs apps in a new context.
-<<<<<<< HEAD
+- Textual console no longer parses console markup.
 - Breaking change: `Container` no longer shows required scrollbars by default https://github.com/Textualize/textual/issues/2361
 - Breaking change: `VerticalScroll` no longer shows a required horizontal scrollbar by default
 - Breaking change: `HorizontalScroll` no longer shows a required vertical scrollbar by default
-=======
-- Textual console no longer parses console markup.
->>>>>>> e5033d7d
 
 ### Added
 
