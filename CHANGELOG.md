--- conflicted
+++ resolved
@@ -25,12 +25,9 @@
 
 - Type selectors can now contain numbers https://github.com/Textualize/textual/issues/1253
 - Fixed visibility not affecting children https://github.com/Textualize/textual/issues/1313
-<<<<<<< HEAD
-- Fixed default CSS retrieval for widgets with no `DEFAULT_CSS` that inherited from widgets with `DEFAULT_CSS` https://github.com/Textualize/textual/issues/1335
-=======
 - Fixed issue with auto width/height and relative children https://github.com/Textualize/textual/issues/1319
 - Fixed issue with offset applied to containers https://github.com/Textualize/textual/issues/1256
->>>>>>> 54a2e3e8
+- Fixed default CSS retrieval for widgets with no `DEFAULT_CSS` that inherited from widgets with `DEFAULT_CSS` https://github.com/Textualize/textual/issues/1335
 
 ## [0.5.0] - 2022-11-20
 
